--- conflicted
+++ resolved
@@ -36,12 +36,7 @@
 npe_begin_code()
 
   assert_valid_tet_or_tri_mesh(v, f);
-<<<<<<< HEAD
-  assert_rows_match(f, s, "f", "s");
-=======
   assert_shape_equals(s, f.rows(), v.cols(), "s");
-
->>>>>>> 5d9fb205
   npe_Matrix_s sv;
   igl::average_onto_vertices(v, f, s, sv);
   return npe::move(sv);
