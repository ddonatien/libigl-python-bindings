--- conflicted
+++ resolved
@@ -1,8 +1,5 @@
 // TODO: __missing miss the rest two functions with AABB and shoot_ray. __example
-<<<<<<< HEAD
 
-=======
->>>>>>> 5d9fb205
 #include <common.h>
 #include <npe.h>
 #include <typedefs.h>
@@ -43,18 +40,14 @@
 npe_arg(n, npe_matches(p))
 npe_arg(num_samples, int)
 npe_begin_code()
-<<<<<<< HEAD
 
   assert_valid_3d_tri_mesh(v, f);
-  assert_rows_match(p, n, "p", "n");
   assert_cols_equals(p, 3, "p");
   assert_cols_equals(n, 3, "n");
-=======
-  assert_valid_3d_tri_mesh(v, f);
   assert_nonzero_rows(p, "p");
   assert_nonzero_rows(n, "n");
   assert_shapes_match(p, n, "p", "n");
->>>>>>> 5d9fb205
+
   npe_Matrix_p s;
   igl::ambient_occlusion(v, f, p, n, num_samples, s);
   return npe::move(s);
