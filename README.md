--- conflicted
+++ resolved
@@ -26,14 +26,9 @@
 * A *temporary* tutorial on how to use the bindings can be found [here](https://libigl.github.io/libigl-python-bindings/tutorials/)
 * A *temporary* function reference can be found [here](https://libigl.github.io/libigl-python-bindings/igl_docs/)
 
-
-<<<<<<< HEAD
 ## Compiling and modifying the bindiings
 After installing numpy & scipy and then cloning this repository, you can compile the bindings from scratch by running:
-=======
-## Compiling and modifying the bindings
-After cloning this repository, you can compile the bindings from scratch by running:
->>>>>>> 2466492c
+
 ```
 python setup.py develop
 ```
