--- conflicted
+++ resolved
@@ -54,15 +54,10 @@
         else:
             build_args += ['--', '-j2']
 
-<<<<<<< HEAD
-        tmp = os.environ.get("AR")
-        if tmp and "arm64-apple" in tmp:
-            tmp = os.environ.get("CMAKE_ARGS")
-=======
+
         tmp = os.environ.get("AR", "")
         if "arm64-apple" in tmp:
             tmp = os.environ.get("CMAKE_ARGS", "")
->>>>>>> 8bb266c7
             if tmp:
                 cmake_args += tmp.split(" ")
 
