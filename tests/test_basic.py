import unittest
import os
import platform

import igl
import igl.triangle
import igl.copyleft.cgal
import numpy as np
import scipy as sp
import scipy.sparse as csc
import math
import sys
from git import Repo




DOUBLE_EPS = 1.0e-14
DOUBLE_EPS_SQ = 1.0e-28
FLOAT_EPS = 1.0e-7
FLOAT_EPS_SQ = 1.0e-14


class TestBasic(unittest.TestCase):

    def setUp(self):
        # This is called once for every sub-test.
        
        # Some global datastructures to use in the tests
        np.random.seed(42)
        # https://stackoverflow.com/a/45230996/148668
        self.test_data_path = os.path.join("./data","")
        if not os.path.isdir(self.test_data_path):
            Repo.clone_from("https://github.com/libigl/libigl-tests-data.git", self.test_data_path)

        self.v1, self.f1 = igl.read_triangle_mesh(
            os.path.join(self.test_data_path, "bunny_small.off"))
        self.v2, self.f2 = igl.read_triangle_mesh(
            os.path.join(self.test_data_path, "fertility.off"))

        self.v = np.random.rand(10, 3).astype(self.v1.dtype)
        self.t = np.random.rand(10, 4)
        self.f = np.random.randint(0, 10, size=(20, 3), dtype=self.f1.dtype)
        self.g = np.random.randint(0, 10, size=(20, 4), dtype="int32")

        self.default_int = np.array(range(2)).dtype
        self.default_float = np.zeros((2,2)).dtype

    def tearDown(self):
        vv1, ff1 = igl.read_triangle_mesh(
            os.path.join(self.test_data_path, "bunny_small.off"))
        vv2, ff2 = igl.read_triangle_mesh(
            os.path.join(self.test_data_path, "fertility.off"))
        self.assertTrue((vv1 == self.v1).all())
        self.assertTrue((ff1 == self.f1).all())

        self.assertTrue((vv2 == self.v2).all())
        self.assertTrue((ff2 == self.f2).all())

    def test_z_module(self):
        # Extract all implemented functions from the module
        funcs = []
        flist = ["helpers", "os", "print_usage",
                 "pyigl", "viewer", "check_dependencies"]
        for att in dir(igl):
            if str.istitle(att[0]) or att[:2] == "__" or att in flist:
                continue
            else:
                funcs.append(att)
        funcs = sorted(funcs)

        # Extract all tests from this file
        tests = []
        flist = ["test_module"]
        for att in dir(self):
            if not att.startswith("test") or att in flist:
                continue
            else:
                tests.append(att[5:])

        # Check that there are tests for all functions
        print("")
        for f in funcs:
            if f not in tests:
                if f == "igl" or f == "np" or f == "pyigl_classes" or f == "sparse" or f == "spsolve":
                    continue
                print("WARNING: Test for function %s missing." % f)
                #self.assertTrue(f in tests)

    # sparse matrix, no flag attribute
    def test_adjacency_matrix(self):
        a = igl.adjacency_matrix(self.f)
        b = igl.adjacency_matrix(self.f[:,:2]) # Test with edges only
        self.assertTrue(a.shape == (self.v.shape[0], self.v.shape[0]))
        self.assertTrue(b.shape == (self.v.shape[0], self.v.shape[0]))
        self.assertTrue(a.dtype == self.f.dtype)
        self.assertTrue(b.dtype == self.f.dtype)
        self.assertTrue(type(a) == csc.csc_matrix)
        self.assertTrue(type(b) == csc.csc_matrix)

    def test_avg_edge_length(self):
        l = igl.avg_edge_length(self.v1, self.f1)
        self.assertTrue(np.isclose(l, 0.004661094877063719))

    # sparse matrix
    def test_cotmatrix(self):
        l = igl.cotmatrix(self.v, self.f)
        self.assertTrue(l.shape == (self.v.shape[0], self.v.shape[0]))
        self.assertTrue(l.dtype == self.v.dtype)
        self.assertTrue(type(l) == csc.csc_matrix)

    def test_cotmatrix_intrinsic(self):
        el = igl.edge_lengths(self.v, self.f)
        l = igl.cotmatrix_intrinsic(el, self.f)
        self.assertTrue(l.shape == (self.v.shape[0], self.v.shape[0]))
        self.assertTrue(l.dtype == el.dtype)
        self.assertTrue(type(l) == csc.csc_matrix)

    def test_ears(self):
        ears, ears_opp = igl.ears(self.f1)
        self.assertTrue(ears.shape == ears_opp.shape)
        self.assertTrue(ears.dtype == self.f.dtype)
        self.assertTrue(ears_opp.dtype == self.f.dtype)
        self.assertTrue(ears.flags.c_contiguous)
        self.assertTrue(ears_opp.flags.c_contiguous)

    def test_gaussian_curvature(self):
        g = igl.gaussian_curvature(self.v, self.f)
        self.assertTrue(g.shape == (self.v.shape[0],))
        self.assertTrue(g.dtype == self.v.dtype)
        self.assertTrue(type(g) == np.ndarray)
        self.assertTrue(g.flags.c_contiguous)

    # sparse matrix, no flag attribute
    def test_grad_intrinsic(self):
        el = igl.edge_lengths(self.v, self.f)
        g = igl.grad_intrinsic(el, self.f)
        self.assertTrue(g.shape == (self.f.shape[0] * 2, self.v.shape[0]))
        self.assertTrue(type(g) == csc.csc_matrix)

    def test_grad(self):
        g = igl.grad(self.v, self.f)
        h = igl.grad(self.v, self.f, uniform=True)
        self.assertTrue(g.shape == (
            self.f.shape[0] * self.v.shape[1], self.v.shape[0]))
        self.assertTrue(h.shape == (
            self.f.shape[0] * self.v.shape[1], self.v.shape[0]))
        self.assertTrue(type(g) == type(h) == csc.csc_matrix)

    # sparse matrix, no flag attribute
    def test_massmatrix(self):
        a = igl.massmatrix(self.v, self.f)
        b = igl.massmatrix(
            self.v, self.f, type=igl.MASSMATRIX_TYPE_BARYCENTRIC)
        self.assertTrue(a.shape == (self.v.shape[0], self.v.shape[0]))
        self.assertTrue(b.shape == (self.v.shape[0], self.v.shape[0]))
        self.assertTrue(b.dtype == self.v.dtype)
        self.assertTrue(a.dtype == self.v.dtype)
        self.assertTrue(type(a) == type(b) == csc.csc_matrix)

    def test_massmatrix_intrinsic(self):
        el = igl.edge_lengths(self.v, self.f)
        a = igl.massmatrix_intrinsic(el, self.f)
        b = igl.massmatrix_intrinsic(
            el, self.f, type=igl.MASSMATRIX_TYPE_BARYCENTRIC)
        self.assertTrue(a.shape == (self.v.shape[0], self.v.shape[0]))
        self.assertTrue(b.shape == (self.v.shape[0], self.v.shape[0]))
        self.assertTrue(b.dtype == el.dtype)
        self.assertTrue(a.dtype == el.dtype)
        self.assertTrue(type(a) == type(b) == csc.csc_matrix)

    def test_principal_curvature(self):
        pd1, pd2, pv1, pv2 = igl.principal_curvature(self.v, self.f)
        qd1, qd2, qv1, qv2 = igl.principal_curvature(
            self.v, self.f, radius=7, use_k_ring=False)
        self.assertTrue(pd1.shape == qd1.shape == pd2.shape ==
                        qd2.shape == self.v.shape)
        self.assertTrue(pv1.shape == qv1.shape == pv2.shape ==
                        qv2.shape == (self.v.shape[0],))
        self.assertTrue(pd1.dtype == pd2.dtype ==
                        pv1.dtype == pv2.dtype == self.v.dtype)
        v = self.v.copy()

        pd1, pd2, pv1, pv2 = igl.principal_curvature(v, self.f)
        self.assertTrue(pd1.dtype == pd2.dtype ==
                        pv1.dtype == pv2.dtype == v.dtype)
        self.assertTrue(type(pd1) == type(pd2) == type(pv1)
                        == type(pv2) == np.ndarray)
        self.assertTrue(pd1.flags.c_contiguous)
        self.assertTrue(pd2.flags.c_contiguous)
        self.assertTrue(pv1.flags.c_contiguous)
        self.assertTrue(pv2.flags.c_contiguous)
        self.assertTrue(qd1.flags.c_contiguous)
        self.assertTrue(qd2.flags.c_contiguous)
        self.assertTrue(qv1.flags.c_contiguous)
        self.assertTrue(qv2.flags.c_contiguous)

    def test_read_obj(self):
        v, _, n, f, _, _ = igl.read_obj(self.test_data_path + "face.obj")
        self.assertTrue(type(v) == type(f) == type(n) == np.ndarray)
        self.assertTrue(v.shape == (25905, 3) and n.shape ==
                        (0, 0) and f.shape == (51712, 3))
        self.assertTrue(v.dtype == self.default_float)
        self.assertTrue(f.dtype == self.f.dtype)
        v, _, n, f, _, _ = igl.read_obj(
            self.test_data_path + "face.obj", dtype="float32")
        self.assertTrue(v.shape == (25905, 3) and n.shape ==
                        (0, 0) and f.shape == (51712, 3))
        self.assertTrue(v.dtype == np.float32)
        self.assertTrue(v.flags.c_contiguous)
        self.assertTrue(f.flags.c_contiguous)
        self.assertTrue(n.flags.c_contiguous)

    def test_read_off(self):
        v, f, n = igl.read_off(self.test_data_path + "bunny_small.off")
        self.assertTrue(type(v) == type(f) == type(n) == np.ndarray)
        self.assertTrue(v.shape == (3485, 3) and n.shape ==
                        (0, 0) and f.shape == (6966, 3))
        self.assertTrue(v.dtype == self.default_float)
        v, f, n = igl.read_off(
            self.test_data_path + "bunny_small.off", read_normals=False, dtype="float32")
        self.assertTrue(v.shape == (3485, 3) and n.shape ==
                        (0, 0) and f.shape == (6966, 3))
        self.assertTrue(v.dtype == np.float32)
        self.assertTrue(v.flags.c_contiguous)
        self.assertTrue(f.flags.c_contiguous)
        self.assertTrue(n.flags.c_contiguous)

    def test_read_mesh(self):
        v, t, f = igl.read_mesh(os.path.join(
            self.test_data_path, "octopus-low.mesh"))
        self.assertTrue(type(v) == type(t) == type(f) == np.ndarray)
        self.assertTrue(v.flags.c_contiguous)
        self.assertTrue(t.flags.c_contiguous)
        self.assertTrue(f.flags.c_contiguous)

        self.assertTrue(v.dtype == self.default_float)
        self.assertTrue(t.dtype == self.f1.dtype)
        self.assertTrue(f.dtype == self.f1.dtype)

    def test_read_triangle_mesh(self):
        v, f = igl.read_triangle_mesh(self.test_data_path + "octopus-low.mesh")
        #print(v.shape, f.shape)
        v, f = igl.read_triangle_mesh(self.test_data_path + "face.obj")
        #print(v.shape, f.shape)
        v, f = igl.read_triangle_mesh(self.test_data_path + "bunny_small.off")
        #print(v.shape, f.shape)
        self.assertTrue(f.dtype == self.f.dtype)
        self.assertTrue(v.flags.c_contiguous)
        self.assertTrue(f.flags.c_contiguous)

    def test_read_triangle_mesh_type_issue(self):
        v, f = igl.read_triangle_mesh(self.test_data_path + "face.obj")
        vs = np.array([0])
        vt = np.arange(v.shape[0])
        d = igl.exact_geodesic(v, f, vs, vt)
        self.assertTrue(d.dtype == v.dtype)

    # def test_triangulate(self):
    #     v = np.array([[0.0, 0.0], [1.0, 0.0], [1.0, 1.0], [0.0, 1.0]])
    #     e = np.array([[0, 1], [1, 2], [2, 3], [3, 0]], dtype="int32")
    #     h = np.array([[]])
    #     #print("v.dtype = %s, h.dtype = %s" % (v.dtype, h.dtype))
    #     v2, f2 = igl.triangulate(v, e, h, flags="a0.005qQ")
    #     self.assertTrue(v2.dtype == v.dtype)
    #     self.assertTrue(f2.dtype == e.dtype)
    #     self.assertTrue(type(v2) == type(f2) == np.ndarray)
    #     self.assertTrue(v2.flags.c_contiguous)
    #     self.assertTrue(f2.flags.c_contiguous)

    def test_write_obj(self):
        suc = igl.write_obj("test.obj", self.v, self.f)
        self.assertTrue(suc)
        self.assertTrue(os.path.isfile("test.obj"))

    def test_write_off(self):
        suc = igl.write_off("test.off", self.v, self.f, self.v)
        self.assertTrue(suc)
        self.assertTrue(os.path.isfile("test.off"))

    def test_adjacency_list(self):
        a = igl.adjacency_list(self.f1)
        self.assertEqual(len(a), self.v1.shape[0])

    # all are sparse matrices
    def test_arap_linear_block(self):
        kd = igl.arap_linear_block(self.v1, self.f1, d=2, energy=0)
        self.assertTrue(kd.shape[0] > 0)

    def test_arap_linear_block_elements(self):
        kd = igl.arap_linear_block_elements(self.v1, self.f1, d=2)
        self.assertTrue(kd.shape[0] > 0)

    def test_arap_linear_block_spokes(self):
        kd = igl.arap_linear_block_spokes(self.v1, self.f1, d=2)
        self.assertTrue(kd.shape[0] > 0)

    def test_arap_linear_block_spokes_and_rims(self):
        kd = igl.arap_linear_block_spokes_and_rims(self.v1, self.f1, d=2)
        self.assertTrue(kd.shape[0] > 0)

    def test_arap_rhs(self):
        k = igl.arap_rhs(self.v1, self.f1, d=2, energy=0)
        self.assertTrue(k.shape[0] > 0)

    def test_average_onto_faces(self):
        s = np.random.rand(self.f1.shape[0])
        sf = igl.average_onto_faces(self.f1, s)
        self.assertEqual(sf.shape[0], self.f1.shape[0])
        self.assertEqual(sf.dtype, s.dtype)

    def test_average_onto_vertices(self):
        s = np.random.rand(self.f1.shape[0], self.v1.shape[1])
        sv = igl.average_onto_vertices(self.v1, self.f1, s)
        self.assertEqual(sv.shape[0], self.v1.shape[0])
        self.assertEqual(sv.dtype, s.dtype)
        self.assertTrue(sv.flags.c_contiguous)

    def test_barycentric_coordinates(self):
        a, b, c = self.v1[self.f1[:, 0]
                          ], self.v1[self.f1[:, 1]], self.v1[self.f1[:, 2]]
        bc = igl.barycentric_coordinates_tri(a, a, b, c)
        self.assertEqual(bc.shape, a.shape)
        expected_bc = np.zeros(a.shape)
        expected_bc[:, 0] = np.ones(a.shape[0])
        self.assertTrue(np.linalg.norm(expected_bc-bc) < 1e-6)
        self.assertTrue(bc.flags.c_contiguous)

        d = 0.5*a + 0.5*c + np.array([0.1, 0.1, 0.1])
        bc = igl.barycentric_coordinates_tet(d, a, b, c, d)
        self.assertEqual(bc.shape, (a.shape[0], 4))
        self.assertTrue(bc.flags.c_contiguous)

    def test_barycentric_coordinates_tri(self):
        # tested in test_barycentric_coordinates
        pass

    def test_barycentric_coordinates_tet(self):
        # tested in test_barycentric_coordinates
        pass

    def test_vertex_components(self):
        a = igl.adjacency_matrix(self.f1)
        c, count = igl.vertex_components_from_adjacency_matrix(a)
        self.assertEqual(c.shape[0], self.v1.shape[0])
        self.assertTrue(c.flags.c_contiguous)

        c = igl.vertex_components(self.f1)
        self.assertEqual(c.shape[0], self.v1.shape[0])
        self.assertTrue(c.flags.c_contiguous)

    def test_facet_components(self):
        c = igl.facet_components(self.f1)
        self.assertEqual(c.shape, (self.f1.shape[0],))
        self.assertTrue(np.array_equal(c, np.zeros_like(c)))
        self.assertTrue(c.flags.c_contiguous)

    def test_bfs(self):
        a = igl.adjacency_matrix(self.f1)
        p, d = igl.bfs(a, 0)
        self.assertEqual(p.shape, (self.v1.shape[0],))
        self.assertEqual(p.shape, (self.v1.shape[0],))

        try:
            p, d, = igl.bfs(a, -1)
            self.assertTrue(False)
        except IndexError as e:
            pass

        a = csc.csc_matrix(np.zeros([0, 0]), dtype=np.int32)
        try:
            p, d, = igl.bfs(a, 0)
            self.assertTrue(False)
        except ValueError as e:
            pass

        a = csc.csc_matrix(np.zeros([10, 11]), dtype=np.int32)
        try:
            p, d, = igl.bfs(a, 0)
            self.assertTrue(False)
        except ValueError as e:
            pass

        a = csc.csc_matrix(np.zeros([10, 10]), dtype=np.int32)
        p, d, = igl.bfs(a, 0)
        self.assertEqual(p.shape, ())
        self.assertTrue(np.array_equal(d, -np.ones(10)))
        self.assertTrue(p.flags.c_contiguous)

    def test_bfs_orient(self):
        ff, c = igl.bfs_orient(self.f1)
        self.assertEqual(ff.shape, self.f1.shape)
        self.assertEqual(c.shape, (self.f1.shape[0],))
        self.assertTrue(np.array_equal(self.f1, ff))
        self.assertTrue(ff.flags.c_contiguous)
        self.assertTrue(c.flags.c_contiguous)

    def test_oriented_facets(self):
        e = igl.oriented_facets(self.f1)
        self.assertTrue(e.shape[0] > self.f1.shape[0])
        self.assertTrue(0 <= np.max(e) < self.v1.shape[0])
        self.assertTrue(e.flags.c_contiguous)

    # sparse matrix, no flag attribute
    def test_orientable_patches(self):
        c, a = igl.orientable_patches(self.f1)

        self.assertTrue(np.array_equal(c, np.zeros(self.f1.shape[0])))
        self.assertEqual(a.shape, (self.f1.shape[0], self.f1.shape[0]))

    def test_edge_topology(self):
        ev, fe, ef = igl.edge_topology(self.v1, self.f1)
        self.assertEqual(fe.shape, self.f1.shape)
        self.assertEqual(ef.shape, (ev.shape[0], 2))
        self.assertEqual(np.max(ev), self.v1.shape[0] - 1)
        self.assertEqual(np.min(ef), 0)
        self.assertTrue(fe.flags.c_contiguous)
        self.assertTrue(ef.flags.c_contiguous)
        self.assertTrue(ev.flags.c_contiguous)

    def test_edges(self):
        e = igl.edges(self.f1)
        self.assertTrue(e.shape[0] > self.f1.shape[0])
        self.assertEqual(e.shape[1], 2)
        self.assertTrue(e.flags.c_contiguous)

    def test_bone_parents(self):
        e = igl.edges(self.f1)
        res = igl.bone_parents(e)
        self.assertEqual(res.shape[0], e.shape[0])
        self.assertTrue(e.flags.c_contiguous)

    def test_sort_angles(self):
        r = igl.sort_angles(self.v)
        self.assertTrue(r.dtype == self.f.dtype)
        self.assertEqual(r.shape[0], self.v.shape[0])
        self.assertTrue(r.flags.c_contiguous)

    def test_circumradius(self):
        r = igl.circumradius(self.v, self.f)
        self.assertTrue(r.dtype == self.v.dtype)
        self.assertEqual(r.shape[0], self.f.shape[0])
        self.assertTrue(r.flags.c_contiguous)

    def test_quad_planarity(self):
        p = igl.quad_planarity(self.v, self.g)
        self.assertTrue(p.dtype == self.v.dtype)
        self.assertEqual(p.shape[0], self.g.shape[0])
        self.assertTrue(p.flags.c_contiguous)

    def test_collapse_small_triangles(self):
        ff = igl.collapse_small_triangles(self.v, self.f, 0.5)
        self.assertEqual(ff.shape[1], self.f.shape[1])
        self.assertTrue(ff.flags.c_contiguous)

    def test_bounding_box(self):
        bv, bf = igl.bounding_box(self.v)
        self.assertEqual(bv.shape[1], self.v.shape[1])
        self.assertEqual(bf.shape[1], self.v.shape[1])
        self.assertTrue(bv.flags.c_contiguous)
        self.assertTrue(bf.flags.c_contiguous)

    def test_per_face_normals(self):
        n = igl.per_face_normals(self.v2, self.f2, self.v2)

        self.assertEqual(n.dtype, self.v2.dtype)
        self.assertEqual(n.shape[0], self.f2.shape[0])
        self.assertEqual(n.shape[1], 3)
        self.assertTrue(n.flags.c_contiguous)

    def test_ambient_occlusion(self):
        n = igl.per_vertex_normals(self.v2, self.f2)
        s = igl.ambient_occlusion(self.v2, self.f2, self.v2, n, 2)

        self.assertEqual(s.dtype, self.v1.dtype)
        self.assertEqual(len(s.shape), 1)
        self.assertTrue(s.flags.c_contiguous)

    def test_write_triangle_mesh(self):
        ok = igl.write_triangle_mesh("out.obj", self.v, self.f)
        self.assertTrue(ok)
        self.assertTrue(os.path.isfile("out.obj"))

    def test_barycenter(self):
        bc = igl.barycenter(self.v, self.f)
        self.assertEqual(bc.dtype, self.v.dtype)
        self.assertEqual(bc.shape[0], self.f.shape[0])
        self.assertEqual(bc.shape[1], 3)
        self.assertTrue(bc.flags.c_contiguous)

    def test_read_dmat(self):
        # TODO: maybe a vector
        mat = igl.read_dmat(self.test_data_path + "decimated-knight-selection.dmat")
        self.assertEqual(mat.dtype, "float64")
        self.assertTrue(mat.flags.c_contiguous)

    # sparse matrix, no flag attribute
    def test_vector_area_matrix(self):
        a = igl.vector_area_matrix(self.f)
        self.assertEqual(a.dtype, "float64")
        self.assertEqual(a.shape[0], a.shape[1])
        self.assertEqual(a.shape[0], self.v.shape[0]*2)

    # def test_tetrahedralize(self):
    #     status, tv, tt, tf = igl.tetrahedralize(self.v2, self.f2)

    #     self.assertEqual(status, 0)
    #     self.assertEqual(tv.dtype, self.v1.dtype)
    #     self.assertEqual(tt.dtype, self.f1.dtype)
    #     self.assertEqual(tf.dtype, self.f1.dtype)

    #     self.assertEqual(tv.shape[1], 3)
    #     self.assertEqual(tf.shape[1], 3)
    #     self.assertEqual(tt.shape[1], 4)
    #     self.assertTrue(tv.flags.c_contiguous)
    #     self.assertTrue(tt.flags.c_contiguous)
    #     self.assertTrue(tf.flags.c_contiguous)

    def test_hausdorff(self):
        dist = igl.hausdorff(self.v, self.f, self.v1, self.f1)
        # print(dist)

    def test_isolines(self):
        func = np.random.rand(self.v1.shape[0], 1)
        iso_v, iso_e = igl.isolines(self.v1, self.f1, func, 10)

        self.assertEqual(iso_v.dtype, func.dtype)
        self.assertEqual(iso_e.dtype, self.f1.dtype)
        self.assertEqual(iso_e.shape[1], 2)
        self.assertTrue(iso_v.flags.c_contiguous)
        self.assertTrue(iso_e.flags.c_contiguous)

    def test_unproject_ray(self):
        pos = np.random.rand(2, 1)
        model = np.random.rand(4, 4)
        proj = np.random.rand(4, 4)
        viewport = np.random.rand(4, 1)
        source, direction = igl.unproject_ray(pos, model, proj, viewport)
        self.assertEqual(source.dtype, self.v.dtype)
        self.assertEqual(direction.dtype, self.v.dtype)
        self.assertEqual(len(source.shape), 1)
        self.assertTrue(source.flags.c_contiguous)

    def test_winding_number(self):
        s = igl.winding_number(self.v1, self.f1, self.v)

        self.assertEqual(s.shape[0], self.v.shape[0])

    def test_winding_number_for_point(self):
        p = np.zeros((1, 3))
        s = igl.winding_number_for_point(self.v1, self.f1, p)

    def test_unproject(self):
        model = np.array([[1., 0, 0, 0], [0, 1, 0, 0],
                          [0, 0, 1, 0], [0, 0, 0, 1]])
        proj = np.array([[1., 0, 0, 0], [0, 1, 0, 0],
                         [0, 0, 1, 0], [0, 0, 0, 1]])
        viewport = np.array([1., 1, 1, 1])
        scene = igl.unproject(self.v, model, proj, viewport)

        self.assertEqual(scene.dtype, self.v.dtype)
        self.assertEqual(scene.shape[0], self.v.shape[0])
        self.assertEqual(scene.shape[1], 3)
        self.assertTrue(scene.flags.c_contiguous)

    def test_upsample(self):
        nv, nf = igl.upsample(self.v1, self.f1)

        self.assertEqual(nv.dtype, self.v1.dtype)
        self.assertEqual(nf.dtype, self.f1.dtype)

        self.assertEqual(nv.shape[1], self.v1.shape[1])
        self.assertEqual(nf.shape[1], self.f1.shape[1])
        self.assertTrue(nv.flags.c_contiguous)
        self.assertTrue(nf.flags.c_contiguous)

    def test_random_points_on_mesh(self):
        n = 10
        b, fi = igl.random_points_on_mesh(n, self.v1, self.f1)

        self.assertEqual(b.dtype, self.v1.dtype)
        self.assertEqual(fi.dtype, self.f1.dtype)

        self.assertEqual(b.shape[0], n)
        self.assertEqual(b.shape[1], 3)
        self.assertEqual(fi.shape[0], n)
        self.assertTrue(b.flags.c_contiguous)
        self.assertTrue(fi.flags.c_contiguous)

    def test_boundary_loop(self):
        l = igl.boundary_loop(self.f)
        self.assertEqual(len(l.shape), 1)
        self.assertEqual(l.dtype, self.f.dtype)
        self.assertTrue(l.flags.c_contiguous)

    def test_all_boundary_loop(self):
        l = igl.all_boundary_loop(self.f)
        self.assertEqual(type(l), type([]))
        self.assertTrue(len(l) > 0)

    def test_bounding_box_diagonal(self):
        length = igl.bounding_box_diagonal(self.v1)
        self.assertEqual(type(length), float)

    def test_boundary_facets(self):
        b = igl.boundary_facets(self.f1)
        self.assertEqual(b.dtype, self.f1.dtype)
        self.assertTrue(b.shape[1] == 3 or b.shape[1] == 2)
        self.assertTrue(b.flags.c_contiguous)

    def test_connect_boundary_to_infinity(self):
        fo = igl.connect_boundary_to_infinity(self.f1)
        self.assertEqual(fo.dtype, self.f1.dtype)
        self.assertEqual(fo.shape[1], 3)
        self.assertTrue(fo.flags.c_contiguous)

    def test_connect_boundary_to_infinity_face(self):
        vof, fof = igl.connect_boundary_to_infinity_face(self.v1, self.f1)
        self.assertEqual(fof.dtype, self.f1.dtype)
        self.assertEqual(fof.shape[1], 3)
        self.assertEqual(vof.dtype, self.v1.dtype)
        self.assertEqual(vof.shape[1], 3)
        self.assertTrue(vof.flags.c_contiguous)
        self.assertTrue(fof.flags.c_contiguous)

    def test_connect_boundary_to_infinity_index(self):
        foi = igl.connect_boundary_to_infinity_index(self.f1, 0)
        self.assertEqual(foi.dtype, self.f1.dtype)
        self.assertEqual(foi.shape[1], 3)
        self.assertTrue(foi.flags.c_contiguous)

    def test_cotmatrix_entries(self):
        c = igl.cotmatrix_entries(self.v1, self.f1)
        self.assertEqual(c.dtype, self.v1.dtype)
        self.assertEqual(c.shape[0], self.f1.shape[0])
        self.assertTrue(c.shape[1] == 3 or c.shape[1] == 6)
        self.assertTrue(c.flags.c_contiguous)

    # sparse matrix, no flag attribute
    def test_crouzeix_raviart_cotmatrix(self):
        l, e, emap = igl.crouzeix_raviart_cotmatrix(self.v1, self.f1)
        self.assertEqual(l.dtype, self.v1.dtype)
        self.assertEqual(l.shape[0], e.shape[0])
        self.assertEqual(l.shape[1], e.shape[0])
        self.assertTrue(e.shape[1] == 2 or e.shape[1] == 3)
        self.assertTrue(emap.shape[0] == 3*self.f1.shape[0]
                        or emap.shape[0] == 4*self.f1.shape[0])
        self.assertTrue(e.flags.c_contiguous)
        self.assertTrue(emap.flags.c_contiguous)
        l2 = igl.crouzeix_raviart_cotmatrix_known_e(self.v1, self.f1, e, emap)
        self.assertEqual(l2.dtype, l.dtype)
        self.assertEqual(l2.shape, l.shape)

    def test_crouzeix_raviart_cotmatrix_known_e(self):
        pass

    def test_crouzeix_raviart_massmatrix(self):
        m, e, emap = igl.crouzeix_raviart_massmatrix(self.v1, self.f1)
        self.assertEqual(m.dtype, self.v1.dtype)
        self.assertEqual(m.shape[0], e.shape[0])
        self.assertEqual(m.shape[1], e.shape[0])
        self.assertTrue(e.shape[1] == 2 or e.shape[1] == 3)
        self.assertTrue(emap.shape[0] == 3*self.f1.shape[0]
                        or emap.shape[0] == 4*self.f1.shape[0])
        self.assertTrue(e.flags.c_contiguous)
        self.assertTrue(emap.flags.c_contiguous)
        m2 = igl.crouzeix_raviart_massmatrix_known_e(self.v1, self.f1, e, emap)
        self.assertEqual(m2.dtype, m.dtype)
        self.assertEqual(m2.shape, m.shape)

    def test_crouzeix_raviart_massmatrix_known_e(self):
        pass

    def test_cylinder(self):
        v, f = igl.cylinder(100, 100)
        self.assertEqual(v.dtype, self.v.dtype)
        self.assertEqual(f.dtype, self.f.dtype)
        self.assertEqual(v.shape[1], 3)
        self.assertEqual(f.shape[1], 3)
        self.assertTrue(v.flags.c_contiguous)
        self.assertTrue(f.flags.c_contiguous)

    def test_decimate(self):
        success, u, g, j, i = igl.decimate(self.v1, self.f1, 100)
        self.assertEqual(u.shape[1], self.v1.shape[1])
        self.assertEqual(g.shape[1], 3)
        self.assertEqual(j.shape[0], g.shape[0])
        self.assertTrue(len(j.shape) == len(i.shape) and len(i.shape) == 1)
        self.assertEqual(type(success), bool)
        self.assertTrue(u.dtype == self.v.dtype)
        self.assertTrue(g.dtype == j.dtype and j.dtype ==
                        i.dtype and i.dtype == self.f.dtype)
        self.assertTrue(u.flags.c_contiguous)
        self.assertTrue(g.flags.c_contiguous)
        self.assertTrue(j.flags.c_contiguous)
        self.assertTrue(i.flags.c_contiguous)

    def test_dihedral_angles(self):
        t = np.random.randint(0, 10, size=(10, 4))
        theta, cos_theta = igl.dihedral_angles(self.v, t)
        self.assertEqual(theta.dtype, self.v.dtype)
        self.assertEqual(cos_theta.dtype, self.v.dtype)
        self.assertTrue(
            theta.shape == cos_theta.shape and cos_theta.shape == (self.t.shape[0], 6))
        self.assertTrue(theta.flags.c_contiguous)
        self.assertTrue(cos_theta.flags.c_contiguous)

    def test_dihedral_angles_intrinsic(self):
        # intrinsic function of dihedral_angles
        pass

    def test_directed_edge_parents(self):
        e = np.random.randint(0, 10, size=(10, 2))
        p = igl.directed_edge_parents(e)
        self.assertEqual(p.dtype, e.dtype)
        self.assertEqual(p.shape[0], e.shape[0])
        self.assertEqual(len(p.shape), 1)
        self.assertTrue(p.flags.c_contiguous)

    def test_doublearea(self):
        a = igl.doublearea(self.v1, self.f1)
        self.assertEqual(a.shape[0], self.f1.shape[0])
        self.assertEqual(a.dtype, self.v1.dtype)
        self.assertTrue(a.flags.c_contiguous)

    def test_euler_characteristic(self):
        eu = igl.euler_characteristic(self.f1)
        self.assertEqual(type(eu), int)

    def test_euler_characteristic_complete(self):
        eu = igl.euler_characteristic_complete(self.v1, self.f1)
        self.assertEqual(type(eu), int)

    def test_fit_plane(self):
        n, c = igl.fit_plane(self.v1)
        self.assertTrue(n.dtype == c.dtype == self.v1.dtype)
        self.assertTrue(n.shape == c.shape == (3,))
        self.assertTrue(n.flags.c_contiguous)
        self.assertTrue(c.flags.c_contiguous)

    def test_internal_angles(self):
        k = igl.internal_angles(self.v1, self.f1)
        self.assertEqual(k.dtype, self.v1.dtype)
        self.assertEqual(k.shape, self.f1.shape)
        self.assertTrue(k.flags.c_contiguous)

    def test_is_edge_manifold(self):
        is_m = igl.is_edge_manifold(self.f1)
        self.assertEqual(type(is_m), bool)

    def test_map_vertices_to_circle(self):
        bnd = np.random.randint(0, self.v1.shape[0], size=(100, 1))
        uv = igl.map_vertices_to_circle(self.v1, bnd)
        self.assertEqual(uv.dtype, self.v1.dtype)
        self.assertEqual(uv.shape, (bnd.shape[0], 2))
        self.assertTrue(uv.flags.c_contiguous)

    def test_marching_cubes(self):
        #test empty level set.
        n = 50
        emptyField = np.zeros((n*n*n,1))
        K = np.linspace( -1.0, 1.0, n)
        pts = np.array([[x,y,z] for x in K for y in K for z in K])
        V,F = igl.marching_cubes(emptyField, pts, n, n, n, 0.0)
        self.assertEqual(V.shape, (0, 3))
        self.assertEqual(F.shape, (0, 3))

        #test marching over a sphere
        sphereField = np.linalg.norm(pts, axis=1) - 1
        V,F = igl.marching_cubes(sphereField, pts, n, n, n, 0.0)

        self.assertTrue(V.dtype == pts.dtype)
        self.assertTrue(F.dtype == self.default_int)

        self.assertNotEqual(V.shape, (0,3))
        self.assertNotEqual(F.shape, (0,3))
        self.assertTrue(F.flags.c_contiguous)
        self.assertTrue(F.flags.c_contiguous)

    def test_per_vertex_normals(self):
        n = igl.per_vertex_normals(self.v1, self.f1, 0)
        self.assertEqual(n.shape, (self.v1.shape[0], 3))
        self.assertEqual(n.dtype, self.v1.dtype)
        self.assertTrue(n.flags.c_contiguous)

    def test_per_corner_normals(self):
        n = igl.per_corner_normals(self.v1, self.f1, 80)
        self.assertEqual(n.shape, (self.f1.shape[0]*3, 3))
        self.assertEqual(n.dtype, self.v1.dtype)
        self.assertTrue(n.flags.c_contiguous)

    def test_per_vertex_attribute_smoothing(self):
        aout = igl.per_vertex_attribute_smoothing(self.v1, self.f1)
        self.assertEqual(aout.shape, self.v1.shape)
        self.assertTrue(aout.flags.c_contiguous)

    def test_piecewise_constant_winding_number(self):
        is_w = igl.piecewise_constant_winding_number(self.f1)
        self.assertEqual(type(is_w), bool)

    def test_procrustes(self):
        s, r, t = igl.procrustes(self.v1, self.v1, True, True)
        self.assertEqual(type(s), float)
        self.assertTrue(r.dtype == t.dtype == self.v1.dtype)

    def test_qslim(self):
        success, u, g, j, i = igl.qslim(self.v1, self.f1, 100)
        self.assertEqual(u.dtype, self.v1.dtype)
        self.assertTrue(g.dtype == j.dtype == i.dtype == self.f1.dtype)
        self.assertEqual(u.shape[1], self.v1.shape[1])
        self.assertEqual(g.shape[1], 3)
        self.assertTrue(j.shape[0] > 0 and i.shape[0] > 0)
        self.assertTrue(u.flags.c_contiguous)
        self.assertTrue(g.flags.c_contiguous)
        self.assertTrue(j.flags.c_contiguous)
        self.assertTrue(i.flags.c_contiguous)

    def test_per_edge_normals(self):
        fn = np.random.rand(self.f1.shape[0], 3)
        n, e, emap = igl.per_edge_normals(self.v1, self.f1, 0, fn)
        self.assertEqual(e.shape[1], 2)
        # incorrect documentation saying emap and e have the same number of rows
        #self.assertEqual(e.shape[0], emap.shape[0])
        self.assertTrue(n.flags.c_contiguous)
        self.assertTrue(e.flags.c_contiguous)
        self.assertTrue(emap.flags.c_contiguous)

    def test_remove_duplicate_vertices(self):
        epsilon = 1e-6
        sv, svi, svj, sf = igl.remove_duplicate_vertices(
            self.v1, self.f1, epsilon)
        self.assertTrue(sv.dtype == self.v1.dtype)
        self.assertTrue(svi.dtype == svj.dtype == sf.dtype == self.f1.dtype)
        self.assertEqual(sv.shape[1], self.v1.shape[1])
        self.assertTrue(len(svi.shape) == len(svj.shape) == 1)
        self.assertTrue(sv.flags.c_contiguous)
        self.assertTrue(svi.flags.c_contiguous)
        self.assertTrue(svj.flags.c_contiguous)
        self.assertTrue(sf.flags.c_contiguous)

    def test_remove_duplicates(self):
        epsilon = 1e-6
        nv, nf = igl.remove_duplicates(self.v1, self.f1, epsilon)
        self.assertEqual(nv.dtype, self.v1.dtype)
        self.assertEqual(nf.dtype, self.f1.dtype)
        self.assertTrue(nv.shape[0] > 0 and nv.shape[1] > 0)
        self.assertTrue(nf.shape[0] > 0)
        self.assertTrue(nv.flags.c_contiguous)
        self.assertTrue(nf.flags.c_contiguous)

    def test_remove_unreferenced(self):
        nv, nf, i, j = igl.remove_unreferenced(self.v1, self.f1)
        self.assertEqual(nv.shape[1], self.v1.shape[1])
        self.assertEqual(nf.shape[1], self.f1.shape[1])
        self.assertEqual(i.shape[0], self.v1.shape[0])
        self.assertEqual(nv.dtype, self.v1.dtype)
        self.assertTrue(nf.dtype == i.dtype == j.dtype == self.f1.dtype)
        self.assertTrue(nv.flags.c_contiguous)
        self.assertTrue(nf.flags.c_contiguous)
        self.assertTrue(i.flags.c_contiguous)
        self.assertTrue(j.flags.c_contiguous)

    def test_resolve_duplicated_faces(self):
        f2, j = igl.resolve_duplicated_faces(self.f1)
        self.assertTrue(f2.dtype == self.f1.dtype == j.dtype)
        self.assertEqual(self.f1.shape[1], f2.shape[1])
        self.assertEqual(f2.shape[0], j.shape[0])
        self.assertTrue(f2.flags.c_contiguous)
        self.assertTrue(j.flags.c_contiguous)

    def test_shape_diameter_function(self):
        s = igl.shape_diameter_function(
            self.v1, self.f1, self.v1, self.v1, 100)
        self.assertEqual(s.shape[0], self.v1.shape[0])
        self.assertEqual(s.dtype, self.v1.dtype)
        self.assertTrue(s.flags.c_contiguous)

    def test_triangle_triangle_adjacency(self):
        tt, tti = igl.triangle_triangle_adjacency(self.f1)
        self.assertTrue(tt.shape == tti.shape == (self.f1.shape[0], 3))
        self.assertTrue(tt.dtype == tti.dtype == self.f1.dtype)
        self.assertTrue(tt.flags.c_contiguous)
        self.assertTrue(tti.flags.c_contiguous)

    def test_uniformly_sample_two_manifold_at_vertices(self):
        s = igl.uniformly_sample_two_manifold_at_vertices(self.v1, 100, 1.0)
        self.assertEqual(s.dtype, self.f1.dtype)
        self.assertTrue(s.shape[0] > 0)
        self.assertTrue(s.flags.c_contiguous)

    def test_uniformly_sample_two_manifold_internal(self):
        # internal function tested in test_uniformly_sample_two_manifold
        pass

    def test_unproject_in_mesh(self):
        pos = np.array([10., 10.])
        eye = np.eye(4)
        viewport = np.array([0., 0., 100., 100.])
        obj, hits = igl.unproject_in_mesh(
            pos, eye, eye, viewport, self.v1, self.f1)

        self.assertTrue(obj.flags.c_contiguous)
        self.assertTrue(obj.dtype == self.v1.dtype)

    def test_unproject_onto_mesh(self):
        pos = np.array([10., 10.])
        eye = np.eye(4)
        viewport = np.array([0., 0., 100., 100.])
        ok, fid, bc = igl.unproject_onto_mesh(
            pos, eye, eye, viewport, self.v1, self.f1)

        self.assertTrue(type(ok) == bool)
        self.assertTrue(bc.flags.c_contiguous)
        self.assertTrue(bc.dtype == self.v1.dtype)

    def test_vertex_components_from_adjacency_matrix(self):
        # tested in test_vertex_components
        pass

    def test_vertex_triangle_adjacency(self):
        vf, ni = igl.vertex_triangle_adjacency(self.f1, self.v1.shape[0])
        self.assertEqual(vf.shape[0], 3*self.f1.shape[0])
        self.assertTrue(len(vf.shape) == len(ni.shape) == 1)
        self.assertEqual(ni.shape[0], self.v1.shape[0]+1)
        self.assertTrue(vf.flags.c_contiguous)
        self.assertTrue(ni.flags.c_contiguous)

    def test_tet_tet_adjacency(self):
        tet = np.array([[0, 1, 2, 3], [4, 5, 6, 7]])
        tt, tti = igl.tet_tet_adjacency(tet)

        self.assertEqual(tt.shape, tet.shape)
        self.assertEqual(tti.shape, tet.shape)
        self.assertEqual(tti.dtype, tet.dtype)
        self.assertTrue(tt.flags.c_contiguous)
        self.assertTrue(tti.flags.c_contiguous)

    def test_arap1(self):
        v, f, _ = igl.read_off(os.path.join(self.test_data_path, "camelhead.off"))
        b = igl.boundary_loop(f)
        thetas = np.linspace(0, 2 * np.pi, len(b))[:, np.newaxis]
        bc = np.concatenate([np.cos(thetas), np.sin(
            thetas), np.zeros_like(thetas)], axis=1)
        uv_initial_guess = igl.harmonic(v, f, b, bc, 1)

        v2d = v[:, :2].copy()
        arap1 = igl.ARAP(v2d, f, 2, b)
        vp1 = arap1.solve(bc[:, :2], uv_initial_guess[:, :2])
        self.assertEqual(vp1.shape[0], v.shape[0])
        self.assertTrue(vp1.flags.c_contiguous)

        arap2 = igl.ARAP(v, f, 3, b)
        vp2 = arap2.solve(bc, uv_initial_guess)
        self.assertEqual(vp2.shape[0], v.shape[0])
        self.assertTrue(vp2.flags.c_contiguous)

    def test_arap2(self):
        num_b = 100

        thetas = np.linspace(0, 2 * np.pi, num_b)[:, np.newaxis]
        r = thetas / (2 * np.pi)
        boundary = np.concatenate(
            [r * np.cos(thetas), np.sin(thetas), np.zeros([num_b, 1])], axis=1)
        edges = np.array([(i, (i + 1) % boundary.shape[0])
                          for i in range(boundary.shape[0])])
        v = np.load(os.path.join(self.test_data_path, "test_arap2_v.npy"))
        f = np.load(os.path.join(self.test_data_path, "test_arap2_f.npy"))
        v = np.concatenate([v, np.zeros([v.shape[0], 1])], axis=1)
        b = igl.boundary_loop(f)

        thetas = np.linspace(0, 2 * np.pi, len(b))[:, np.newaxis]
        circle_b = np.concatenate(
            [np.cos(thetas), np.sin(thetas), np.zeros([len(b), 1])], axis=1)

        v0 = igl.harmonic(v, f, b, circle_b, 1)
        arap = igl.ARAP(v, f, 2, b)

        v2 = arap.solve(circle_b[:, :2], v0[:, :2])
        self.assertEqual(v2.shape[0], v0.shape[0])
        self.assertTrue(v2.flags.c_contiguous)

    def test_arap3(self):
        v, f = igl.read_triangle_mesh(
            os.path.join(self.test_data_path, "camelhead.off"))

        # Find the open boundary
        bnd = igl.boundary_loop(f)

        # Map the boundary to a circle, preserving edge proportions
        bnd_uv = igl.map_vertices_to_circle(v, bnd)

        # Harmonic parametrization for the internal vertices
        uv = igl.harmonic(v, f, bnd, bnd_uv, 1)

        arap = igl.ARAP(v, f, 2, np.zeros((0)))
        uva = arap.solve(np.zeros((0, 0)), uv)

    def test_arap4(self):
        v, f = igl.read_triangle_mesh(
            os.path.join(self.test_data_path, "camelhead.off"))
        b = igl.boundary_loop(f)
        thetas = np.linspace(0, 2 * np.pi, len(b))[:, np.newaxis]
        bc = np.concatenate([np.cos(thetas), np.sin(
            thetas), np.zeros_like(thetas)], axis=1)
        uv_initial_guess = igl.harmonic(v, f, b, bc, 1)

        arap = igl.ARAP(v, f, 3, b, igl.ARAP_ENERGY_TYPE_SPOKES)
        uva = arap.solve(bc, uv_initial_guess)

    def test_slim(self):
        v, f, _ = igl.read_off(os.path.join(self.test_data_path, "camelhead.off"))
        b = igl.boundary_loop(f)
        thetas = np.linspace(0, 2 * np.pi, len(b))[:, np.newaxis]
        bc = np.concatenate([np.cos(thetas), np.sin(
            thetas), np.zeros_like(thetas)], axis=1)
        uv_initial_guess = igl.harmonic(v, f, b, bc, 1)

        slim = igl.SLIM(
            v, f, uv_initial_guess[:, :2], b, bc[:, :2], igl.SLIM_ENERGY_TYPE_ARAP, 0.0)
        slim.solve(1)
        v2 = slim.vertices()
        self.assertEqual(v2.shape[0], v.shape[0])
        self.assertTrue(v2.flags.c_contiguous)

    def test_bbw(self):
        V, T, F = igl.read_mesh(os.path.join(self.test_data_path, "hand.mesh"))
        C, BE, _, _, _, _ = igl.read_tgf(
            os.path.join(self.test_data_path, "hand.tgf"))

        ok, b, bc = igl.boundary_conditions(V, T, C, np.array(
            [], dtype=T.dtype), BE, np.array([], dtype=T.dtype))

        self.assertTrue(b.flags.c_contiguous)
        self.assertTrue(bc.flags.c_contiguous)
        self.assertTrue(b.dtype == T.dtype)
        self.assertTrue(bc.dtype == V.dtype)

        bbw = igl.BBW(0, 2)
        W = bbw.solve(V, T, b, bc)
        self.assertTrue(W.dtype == V.dtype)
        self.assertTrue(W.flags.c_contiguous)

    def test_shapeup(self):
        VQC, FQC, _ = igl.read_off(os.path.join(
            self.test_data_path, "halftunnel.off"))
        array_of_fours = np.ones((FQC.shape[0], 1), dtype="int32")*4

        E = np.zeros((FQC.shape[0]*FQC.shape[1], 2), dtype="int32")
        E[:, 0] = np.concatenate((FQC[:, 0], FQC[:, 1], FQC[:, 2], FQC[:, 3]))
        E[:, 1] = np.concatenate((FQC[:, 1], FQC[:, 2], FQC[:, 3], FQC[:, 0]))

        b = np.array([0])
        wShape = np.ones((FQC.shape[0], 1))
        wSmooth = np.ones((E.shape[0], 1))

        shapeup = igl.shapeup(VQC, array_of_fours, FQC, E,
                              b, wShape, wSmooth, maxIterations=3)

        bc = VQC[0, :]
        func = 'regular_face_projection'
        P = shapeup.solve(bc, VQC, local_projection=func)

        self.assertTrue(P.flags.c_contiguous)
        self.assertTrue(P.dtype == VQC.dtype)

    def test_boundary_conditions(self):
        # tested in test bbw
        pass

    def test_harmonic(self):
        # tested in test_slim, test_arap2, and test_arap1
        pass

    def test_harmonic_integrated(self):
        Q = igl.harmonic_integrated(self.v1, self.f1, 1)
        self.assertTrue(Q.dtype == self.v1.dtype)

    def test_harmonic_uniform_laplacian(self):
        b = np.array([0, 10])
        bc = np.array([
            [0, 0], [10., 10.]])
        W = igl.harmonic_uniform_laplacian(self.f1, b, bc, 1)

        self.assertTrue(W.dtype == self.v1.dtype)
        self.assertTrue(W.flags.c_contiguous)

    def test_harmonic_integrated_from_laplacian_and_mass(self):
        l = igl.cotmatrix(self.v1, self.f1)
        m = igl.massmatrix(self.v1, self.f1, igl.MASSMATRIX_TYPE_VORONOI)

        Q = igl.harmonic_integrated_from_laplacian_and_mass(l, m, 1)
        self.assertTrue(Q.dtype == self.v1.dtype)

    # deal with igl::PerEdgeNormalsWeightingType
    # def test_per_edge_normals(self):
    #    fn = np.random.rand(self.f1.shape[0], 3)
    #    n, e, emap = igl.per_edge_normals(self.v1, self.f1, 0, fn)

    def test_lscm(self):
        b = np.array([1, 2, 3])
        # print(b.dtype)
        bc = np.array([
            [1., 0],
            [1, 1],
            [2, 2]])
        success, uv = igl.lscm(self.v1, self.f1, b, bc)
        self.assertEqual(type(success), bool)
        self.assertEqual(uv.dtype, self.v1.dtype)
        self.assertEqual(uv.shape, (self.v1.shape[0], 2))
        self.assertTrue(uv.flags.c_contiguous)

    def test_is_irregular_vertex(self):
        is_i = igl.is_irregular_vertex(self.v1, self.f1)
        self.assertEqual(type(is_i[0]), bool)

    def test_harmonic(self):
        l = igl.cotmatrix(self.v1, self.f1)
        m = igl.massmatrix(self.v1, self.f1, igl.MASSMATRIX_TYPE_VORONOI)
        b = np.array([1, 2, 10, 7])
        bc = self.v1[b, :]
        k = 1
        w = igl.harmonic_from_laplacian_and_mass(l, m, b, bc, k)
        self.assertTrue(w.flags.c_contiguous)

    def test_harmonic_from_laplacian_and_mass(self):
        # tested in test_harmonic
        pass

    # this test is creating a matrix which is not spd and an assertion fails...
    # def test_bijective_composite_harmonic_mapping(self):
    #     v, f = igl.read_triangle_mesh(os.path.join(self.test_data_path, "circle.obj"))
    #     f = np.array(f[:, [0, 2, 1]])
    #     v = np.array(v[:, 0:2])
    #     b = np.array([943, 1356]
    #     bc = np.array([
    #         [0, 0],
    #         [10., 10.]
    #     ])

    #     ok, u = igl.bijective_composite_harmonic_mapping(v, f, b, bc)

    #     self.assertTrue(u.flags.c_contiguous)
    #     self.assertTrue(u.dtype == v1.dtype)
    #     self.assertTrue(type(ok) == bool)

    def test_exact_geodesic(self):
        vs = np.array([0])
        vt = np.arange(self.v1.shape[0])

        d = igl.exact_geodesic(self.v1, self.f1, vs, vt)
        self.assertEqual(d.dtype, self.v1.dtype)
        self.assertTrue(d.flags.c_contiguous)

    def test_heat_geodesic(self):
        vs = np.array([0])
        d = igl.heat_geodesic(self.v1, self.f1, 1.0, vs)
        # TODO: Should this not return distances for all sources?
        self.assertEqual(d.dtype, self.v1.dtype)
        self.assertTrue(d.flags.c_contiguous)

    def test_cut_mesh(self):
        cuts = np.random.randint(0, 2, size=self.f1.shape, dtype=self.f1.dtype)
        vcut, fcut = igl.cut_mesh(self.v1, self.f1, cuts)

        self.assertTrue(vcut.flags.c_contiguous)
        self.assertTrue(fcut.flags.c_contiguous)

        self.assertTrue(vcut.dtype == self.v1.dtype)
        self.assertTrue(vcut.shape[1] == 3)
        self.assertTrue(vcut.shape[0] >= self.v1.shape[0])
        self.assertTrue(fcut.dtype == self.f1.dtype)
        self.assertTrue(fcut.shape[1] == 3)
        self.assertTrue(fcut.shape[0] == self.f1.shape[0])

    def test_cut_mesh_from_singularities(self):
        mismatch = np.random.randint(
            0, 10, size=self.f1.shape, dtype=self.f1.dtype)
        seams = igl.cut_mesh_from_singularities(self.v1, self.f1, mismatch)
        self.assertEqual(seams.shape, (self.f1.shape[0], 3))
        self.assertEqual(seams.dtype, bool)
        self.assertTrue(seams.flags.c_contiguous)

    # def test_BBW(self):
    #    BBW = igl.BBW()
    #    w = BBW.solve(self.v1, self.f1, self.bc, self.b0)

    def test_loop_subdivision_matrix(self):
        S, nf = igl.loop_subdivision_matrix(len(self.v1), self.f1)
        self.assertEqual(nf.dtype, self.f1.dtype)
        self.assertEqual(nf.shape[1], self.f1.shape[1])
        self.assertTrue(nf.flags.c_contiguous)

    def test_loop(self):
        nv, nf = igl.loop(self.v1, self.f1)
        self.assertEqual(nv.dtype, self.v1.dtype)
        self.assertEqual(nv.shape[1], self.v1.shape[1])
        self.assertEqual(nf.dtype, self.f1.dtype)
        self.assertEqual(nf.shape[1], self.f1.shape[1])
        self.assertTrue(nv.flags.c_contiguous)
        self.assertTrue(nf.flags.c_contiguous)

    def test_segments_intersect(self):
        p = np.float32([0, 0, 0])
        r = np.float32([1, 2, 3])
        q = np.float32([5, 5, 5])
        s = np.float32([3, 2, 1])
        is_intersect, t, u, eps = igl.segments_intersect(p, r, q, s)
        self.assertEqual(type(is_intersect), bool)
        self.assertEqual(type(t), float)
        self.assertEqual(type(u), float)

    def test_hessian_energy(self):
        q = igl.hessian_energy(self.v1, self.f1)
        self.assertEqual(q.dtype, self.v1.dtype)
        self.assertEqual(q.shape, (self.v1.shape[0], self.v1.shape[0]))

    def test_signed_distance(self):
        min_v = np.min(self.v1, axis=0)
        max_v = np.max(self.v1, axis=0)
        n = 16
        g = np.mgrid[min_v[0]:max_v[0]:complex(
            n), min_v[1]:max_v[1]:complex(n), min_v[2]:max_v[2]:complex(n)]
        p = np.vstack(list(map(np.ravel, g))).T
        # test default type
        s, i, c = igl.signed_distance(p, self.v1, self.f1)

        self.assertEqual(s.shape[0], p.shape[0])
        self.assertEqual(i.shape[0], p.shape[0])
        self.assertEqual(c.shape, p.shape)

        signTypes = [
            igl.SIGNED_DISTANCE_TYPE_PSEUDONORMAL,
            igl.SIGNED_DISTANCE_TYPE_WINDING_NUMBER,
            igl.SIGNED_DISTANCE_TYPE_DEFAULT,
            igl.SIGNED_DISTANCE_TYPE_UNSIGNED,
            igl.SIGNED_DISTANCE_TYPE_FAST_WINDING_NUMBER
        ]

        # test each specific type.
        for signType in signTypes:
            s, i, c = igl.signed_distance(
                p, self.v1, self.f1, sign_type=signType)
            self.assertEqual(s.shape[0], p.shape[0])
            self.assertEqual(i.shape[0], p.shape[0])
            self.assertEqual(c.shape, p.shape)
            self.assertTrue(s.flags.c_contiguous)
            self.assertTrue(i.flags.c_contiguous)
            self.assertTrue(c.flags.c_contiguous)

            self.assertTrue(s.dtype == self.v1.dtype)
            self.assertTrue(c.dtype == self.v1.dtype)
            self.assertTrue(i.dtype == self.f1.dtype)

        # test return_normals, default changes to psuedonormal
        s, i, c, n = igl.signed_distance(
            p, self.v1, self.f1, return_normals=True)
        self.assertEqual(n.shape, p.shape)
        self.assertTrue(n.flags.c_contiguous)
        self.assertTrue(n.dtype == self.v1.dtype)

        # ensure error raised when trying param other than pseudonormal for normals
        with self.assertRaises(ValueError):
            igl.signed_distance(
                p, self.v1, self.f1, sign_type=igl.SIGNED_DISTANCE_TYPE_WINDING_NUMBER, return_normals=True)

        # ensure error raise when invalid param given
        with self.assertRaises(ValueError):
            igl.signed_distance(p, self.v1, self.f1, sign_type=345)

    def test_offset_surface(self):
        sv, sf, gv, side, so = igl.offset_surface(
            self.v1, self.f1, 1, 10, igl.SIGNED_DISTANCE_TYPE_DEFAULT)
        self.assertTrue(sv.dtype == self.v1.dtype)
        self.assertTrue(sf.dtype == self.f1.dtype)

        self.assertTrue(gv.dtype == self.v1.dtype)
        self.assertTrue(side.dtype == self.f1.dtype)
        self.assertTrue(so.dtype == self.f1.dtype)

        self.assertTrue(sv.shape[1] == 3)
        self.assertTrue(sf.shape[1] == 3)
        self.assertTrue(gv.shape[1] == 3)

        self.assertTrue(gv.shape[0] == so.shape[0])

    def test_biharmonic_coordinates(self):
        w = igl.biharmonic_coordinates(self.v1, self.f1, [[0]])

        self.assertTrue(w.flags.c_contiguous)
        self.assertTrue(w.dtype == self.v1.dtype)

    # std::function in python
    # def test_flip_avoid_line_search(self):
    #    pass

    def test_min_quad_with_fixed(self):
        v, f = igl.read_triangle_mesh(
            os.path.join(self.test_data_path, "cheburashka.off"))

        # Two fixed points: Left hand, left foot should have values 1 and -1
        b = np.array([4331, 5957])
        bc = np.array([1., -1.])
        B = np.zeros((v.shape[0], 1))

        # Construct Laplacian and mass matrix
        L = igl.cotmatrix(v, f)
        M = igl.massmatrix(v, f, igl.MASSMATRIX_TYPE_VORONOI)
        Minv = sp.sparse.diags(1 / M.diagonal())

        # Bi-Laplacian
        Q = L.dot(Minv.dot(L))

        # Solve with only equality constraints
        Aeq = sp.sparse.csc_matrix((0, 0))
        Beq = np.array([])
        ok, z1 = igl.min_quad_with_fixed(Q, B, b, bc, Aeq, Beq, True)
        self.assertTrue(z1.flags.c_contiguous)
        self.assertTrue(z1.dtype == B.dtype)
        self.assertTrue(ok)

    def test_marching_tets(self):
        TV = np.array([
            [0., 0., 0.],
            [1., 0., 0.],
            [0., 1., 0.],
            [0., 0., 1.],
            [0., 0., -1.]
        ])
        TT = np.array([[0, 1, 2, 3], [0, 1, 2, 4]])
        S = np.array([0., 1., 1., 1., 1.])

        v, f, j, bc = igl.marching_tets(TV, TT, S, 0.5)

        self.assertTrue(v.flags.c_contiguous)
        self.assertTrue(f.flags.c_contiguous)
        self.assertTrue(j.flags.c_contiguous)

        self.assertTrue(v.dtype == TV.dtype)
        self.assertTrue(v.shape[0] >= 3)
        self.assertTrue(v.shape[1] == 3)

        self.assertTrue(f.dtype == TT.dtype)
        self.assertTrue(f.shape[1] == 3)

        self.assertTrue(j.dtype == TT.dtype)
        self.assertTrue(j.shape[0] == f.shape[0])

        self.assertTrue(bc.dtype == TV.dtype)
        self.assertTrue(bc.shape[0] == v.shape[0])
        self.assertTrue(bc.shape[1] == TV.shape[0])

    def test_read_tgf(self):
        filename = os.path.join(self.test_data_path, "hand.tgf")
        tf = np.array([1.])
        ti = np.array([1])

        V, E, P, BE, CE, PE = igl.read_tgf(filename)

        self.assertTrue(V.flags.c_contiguous)
        self.assertTrue(E.flags.c_contiguous)
        self.assertTrue(P.flags.c_contiguous)
        self.assertTrue(BE.flags.c_contiguous)
        self.assertTrue(CE.flags.c_contiguous)
        self.assertTrue(PE.flags.c_contiguous)

        self.assertTrue(V.dtype == tf.dtype)
        self.assertTrue(E.dtype == ti.dtype)
        self.assertTrue(P.dtype == ti.dtype)
        self.assertTrue(BE.dtype == ti.dtype)
        self.assertTrue(CE.dtype == ti.dtype)
        self.assertTrue(PE.dtype == ti.dtype)

    def test_deform_skeleton(self):
        hand_file = os.path.join(self.test_data_path, "hand.tgf")
        C, BE, _, _, _, _ = igl.read_tgf(hand_file)

        T = np.zeros((BE.shape[0]*4, 3))
        I = np.eye(3)
        for i in range(0, T.shape[0], 4):
            T[i:i+3, :] = I

        CT, BET = igl.deform_skeleton(C, BE, T)
        self.assertTrue(CT.flags.c_contiguous)
        self.assertTrue(BET.flags.c_contiguous)

        self.assertTrue(CT.dtype == C.dtype)
        self.assertTrue(BET.dtype == BE.dtype)

    def test_edge_lengths(self):
        l = igl.edge_lengths(self.v1, self.f1)

        self.assertTrue(l.flags.c_contiguous)
        self.assertTrue(l.dtype == self.v1.dtype)
        self.assertTrue(l.shape == self.f1.shape)

    def test_planarize_quad_mesh(self):
        v, f, _ = igl.read_off(os.path.join(
            self.test_data_path, "inspired_mesh_quads_Conjugate.off"))
        out = igl.planarize_quad_mesh(v, f, 1, 1e-2)

        self.assertTrue(out.dtype == v.dtype)
        self.assertTrue(out.flags.c_contiguous)

    def test_local_basis(self):
        b1, b2, b3 = igl.local_basis(self.v1, self.f1)
        self.assertTrue(b1.flags.c_contiguous)
        self.assertTrue(b2.flags.c_contiguous)
        self.assertTrue(b3.flags.c_contiguous)

        self.assertTrue(b1.dtype == self.v1.dtype)
        self.assertTrue(b2.dtype == self.v1.dtype)
        self.assertTrue(b3.dtype == self.v1.dtype)

        self.assertTrue(b1.shape == self.f1.shape)
        self.assertTrue(b2.shape == self.f1.shape)
        self.assertTrue(b3.shape == self.f1.shape)

    def test_cross_fields(self):
        V, F = igl.read_triangle_mesh(
            os.path.join(self.test_data_path, "3holes.off"))

        B = igl.barycenter(V, F)
        b = np.array([0])
        bc = np.array([[1., 0., 0.]])

        # if platform.system() == "Windows":
        X1 = np.load(os.path.join(self.test_data_path, "X1.npy"))
        S = np.load(os.path.join(self.test_data_path, "S.npy"))

        self.assertTrue(X1.flags.c_contiguous)
        self.assertTrue(S.flags.c_contiguous)
        self.assertTrue(X1.dtype == V.dtype)
        self.assertTrue(S.dtype == V.dtype)

        B1, B2, B3 = igl.local_basis(V, F)

        X2 = igl.rotate_vectors(X1, np.array([math.pi/2]), B1, B2)
        self.assertTrue(X2.flags.c_contiguous)
        self.assertTrue(X2.dtype == V.dtype)

        BIS1, BIS2 = igl.compute_frame_field_bisectors_no_basis(V, F, X1, X2)
        self.assertTrue(BIS1.flags.c_contiguous)
        self.assertTrue(BIS1.dtype == V.dtype)
        self.assertTrue(BIS2.flags.c_contiguous)
        self.assertTrue(BIS2.dtype == V.dtype)

        BIS1t, BIS2t = igl.compute_frame_field_bisectors(
            V, F, X1, X2, BIS1, BIS2)
        self.assertTrue(BIS1t.flags.c_contiguous)
        self.assertTrue(BIS1t.dtype == V.dtype)
        self.assertTrue(BIS2t.flags.c_contiguous)
        self.assertTrue(BIS2t.dtype == V.dtype)

        BIS1_combed, BIS2_combed = igl.comb_cross_field(V, F, BIS1, BIS2)
        self.assertTrue(BIS1_combed.flags.c_contiguous)
        self.assertTrue(BIS1_combed.dtype == V.dtype)
        self.assertTrue(BIS2_combed.flags.c_contiguous)
        self.assertTrue(BIS2_combed.dtype == V.dtype)

        BI_combed = igl.comb_line_field(V, F, BIS1)
        self.assertTrue(BI_combed.flags.c_contiguous)
        self.assertTrue(BI_combed.dtype == V.dtype)

        MMatch = igl.cross_field_mismatch(V, F, BIS1_combed, BIS2_combed, True)
        self.assertTrue(MMatch.flags.c_contiguous)
        self.assertTrue(MMatch.dtype == F.dtype)

        isSingularity, singularityIndex = igl.find_cross_field_singularities(
            V, F, MMatch)
        self.assertTrue(isSingularity.flags.c_contiguous)
        self.assertTrue(isSingularity.dtype == F.dtype)
        self.assertTrue(singularityIndex.flags.c_contiguous)
        self.assertTrue(singularityIndex.dtype == F.dtype)

        isSingularityt, singularityIndext = igl.find_cross_field_singularities_from_field(
            V, F, BIS1_combed, BIS2_combed)
        self.assertTrue(isSingularityt.flags.c_contiguous)
        self.assertTrue(isSingularityt.dtype == F.dtype)
        self.assertTrue(singularityIndext.flags.c_contiguous)
        self.assertTrue(singularityIndext.dtype == F.dtype)

        X1_combed, X2_combed = igl.comb_frame_field(
            V, F, X1, X2, BIS1_combed, BIS2_combed)
        self.assertTrue(X1_combed.flags.c_contiguous)
        self.assertTrue(X1_combed.dtype == V.dtype)
        self.assertTrue(X2_combed.flags.c_contiguous)
        self.assertTrue(X2_combed.dtype == V.dtype)

    def test_comb_cross_field(self):
        #tested in test_cross_fields
        pass

    def test_comb_frame_field(self):
        #tested in test_cross_fields
        pass

    def test_comb_line_field(self):
        #tested in test_cross_fields
        pass

    def test_compute_frame_field_bisectors(self):
        #tested in test_cross_fields
        pass

    def test_compute_frame_field_bisectors_no_basis(self):
        #tested in test_cross_fields
        pass

    def test_cross_field_mismatch(self):
        #tested in test_cross_fields
        pass

    def test_find_cross_field_singularities(self):
        #tested in test_cross_fields
        pass

    def test_find_cross_field_singularities_from_field(self):
        #tested in test_cross_fields
        pass

    def test_rotate_vectors(self):
        #tested in test_cross_fields
        pass

    def test_directed_edge_orientations(self):
        v = np.array([[0.0, 0.0, 0.], [1.0, 0.0, 0.],
                      [1.0, 1.0, 0.], [0.0, 1.0, 0.]])
        e = np.array([[0, 1], [1, 2], [2, 3], [3, 0]])

        q = igl.directed_edge_orientations(v, e)
        self.assertTrue(q.flags.c_contiguous)
        self.assertTrue(q.dtype == v.dtype)
        self.assertTrue(q.shape[0] == e.shape[0])
        self.assertTrue(q.shape[1] == 4)

    def test_lbs_matrix(self):
        V, _ = igl.read_triangle_mesh(os.path.join(self.test_data_path, "arm.obj"))
        W = igl.read_dmat(os.path.join(self.test_data_path, "arm-weights.dmat"))
        M = igl.lbs_matrix(V, W)
        self.assertTrue(M.flags.c_contiguous)
        self.assertTrue(M.dtype == V.dtype)
        self.assertTrue(M.shape[0] == V.shape[0])
        self.assertTrue(M.shape[1] == W.shape[1]*4)

    def test_direct_delta_mush(self):
        V, F = igl.read_triangle_mesh(os.path.join(self.test_data_path, "arm.obj"))
        W = igl.read_dmat(os.path.join(self.test_data_path, "arm-weights.dmat"))
        _, BE, _, _, _, _ = igl.read_tgf(os.path.join(self.test_data_path, "arm.tgf"))

        # Use same values as tutorial
        # https://github.com/libigl/libigl/blob/main/tutorial/408_DirectDeltaMush/main.cpp
        p = 20
        l = 3
        k = 1
        a = 0.8
        omega = igl.direct_delta_mush_precomputation(V, F,W, p, l, k, a)

        self.assertTrue(omega.shape[0] == V.shape[0])
        self.assertTrue(omega.shape[1] == BE.shape[0] * 10)
        self.assertTrue(omega.dtype == np.double)

        T = np.zeros((BE.shape[0]*4, 3))
        I = np.eye(3)
        for i in range(0, T.shape[0], 4):
            T[i:i+3, :] = I

        U = igl.direct_delta_mush(V, T, omega)

        self.assertTrue(U.shape[0] == V.shape[0])
        self.assertTrue(U.shape[1] == 3)
        self.assertTrue(U.dtype == np.double)
        self.assertFalse(np.isnan(U).any())
    
    def test_direct_delta_mush_precomputation(self):
        # covered in test_direct_delta_mush
        pass


    def test_point_mesh_squared_distance(self):
        dist, i, c = igl.point_mesh_squared_distance(
            np.array([0., 0., 0.]), self.v1, self.f1)

        self.assertTrue(dist.flags.c_contiguous)
        self.assertTrue(i.flags.c_contiguous)
        self.assertTrue(c.flags.c_contiguous)

        self.assertTrue(dist.dtype == self.v1.dtype)
        self.assertTrue(i.dtype == self.f1.dtype)
        self.assertTrue(c.dtype == self.v1.dtype)

        self.assertTrue(dist.shape == ())
        self.assertTrue(i.shape == ())
        self.assertTrue(c.shape == (3,))
        #########################
        dist, i, c = igl.point_mesh_squared_distance(
            np.array([[0., 0., 0.], [0., 0., 0.]]), self.v1, self.f1)

        self.assertTrue(dist.flags.c_contiguous)
        self.assertTrue(i.flags.c_contiguous)
        self.assertTrue(c.flags.c_contiguous)

        self.assertTrue(dist.dtype == self.v1.dtype)
        self.assertTrue(i.dtype == self.f1.dtype)
        self.assertTrue(c.dtype == self.v1.dtype)

        self.assertTrue(dist.shape[0] == 2)
        self.assertTrue(i.shape[0] == 2)
        self.assertTrue(c.shape[0] == 2)
        self.assertTrue(c.shape[1] == 3)

    def test_dual_quat_skinning(self):
        V, _ = igl.read_triangle_mesh(os.path.join(self.test_data_path, "arm.obj"))
        U = np.copy(V)
        W = igl.read_dmat(os.path.join(self.test_data_path, "arm-weights.dmat"))
        C, BE, _, _, _, _ = igl.read_tgf(
            os.path.join(self.test_data_path, "arm.tgf"))
        P = igl.directed_edge_parents(BE)
        rest_pose = igl.directed_edge_orientations(C, BE)

        M = igl.lbs_matrix(V, W)

        vQ, vT = igl.forward_kinematics(C, BE, P, rest_pose, np.array([]))
        self.assertTrue(vQ.flags.c_contiguous)
        self.assertTrue(vT.flags.c_contiguous)
        self.assertTrue(vQ.shape[1] == 4)
        self.assertTrue(vT.shape[1] == 3)
        self.assertTrue(vQ.shape[0] == BE.shape[0])
        self.assertTrue(vT.shape[0] == BE.shape[0])

        U = igl.dqs(V, W, vQ, vT)
        self.assertTrue(U.flags.c_contiguous)
        self.assertTrue(U.shape == V.shape)

    def test_dqs(self):
        # tested in test_dual_quat_skinning
        pass

    def test_forward_kinematics(self):
        # tested in test_dual_quat_skinning
        pass

    def test_active_set(self):
        V, F = igl.read_triangle_mesh(
            os.path.join(self.test_data_path, "cheburashka.off"))

        b = np.array([2556])
        bc = np.array([1.0])

        L = igl.cotmatrix(V, F)
        M = igl.massmatrix(V, F, igl.MASSMATRIX_TYPE_VORONOI)
        Minv = sp.sparse.csr_matrix(M)
        Minv.setdiag(1./M.diagonal())
        Q = L.T * (Minv * L)
        B = np.zeros((V.shape[0], 1))
        lx = np.zeros((V.shape[0], 1))
        ux = np.ones((V.shape[0], 1))

        Beq = np.array([0.08])
        Aeq = sp.sparse.csr_matrix(M.diagonal())

        Aieq = sp.sparse.csr_matrix((0, 0))
        Bieq = np.zeros((0, 0))

        status, Z = igl.active_set(
            Q, B, b, bc, Aeq, Beq, Aieq, Bieq, lx, ux, max_iter=5)

        self.assertTrue(status != 2)
        self.assertTrue(Z.shape[0] == Q.shape[0])
        self.assertTrue(Z.dtype == V.dtype)

    def test_face_occurrences(self):
        c = igl.face_occurrences(self.f)
        self.assertTrue(c.flags.c_contiguous)
        self.assertTrue(c.dtype == self.f.dtype)
        self.assertTrue(c.shape[0] == self.f.shape[0])

    def test_false_barycentric_subdivision(self):
        vd, fd = igl.false_barycentric_subdivision(self.v, self.f)
        self.assertTrue(vd.flags.c_contiguous)
        self.assertTrue(fd.flags.c_contiguous)

        self.assertTrue(vd.dtype == self.v.dtype)
        self.assertTrue(fd.dtype == self.f.dtype)

        self.assertTrue(vd.shape[0] == self.v.shape[0]+self.f.shape[0])
        self.assertTrue(vd.shape[1] == self.v.shape[1])
        self.assertTrue(fd.shape[1] == self.f.shape[1])
        self.assertTrue(fd.shape[0] == self.f.shape[0]*3)

    def test_flipped_triangles(self):
        flipped = igl.flipped_triangles(self.v[:, :2], self.f)
        self.assertTrue(flipped.flags.c_contiguous)
        self.assertTrue(flipped.dtype == self.f.dtype)
        self.assertTrue(len(flipped.shape) == 1)

    def test_inradius(self):
        r = igl.inradius(self.v, self.f)
        self.assertTrue(r.flags.c_contiguous)
        self.assertTrue(r.dtype == self.v.dtype)
        self.assertTrue(r.shape[0] == self.f.shape[0])
        self.assertTrue(len(r.shape) == 1)

    def test_is_border_vertex(self):
        res = igl.is_border_vertex(self.v, self.f)

        self.assertTrue(len(res) == self.v.shape[0])
        self.assertTrue(type(res) == list)
        self.assertTrue(type(res[0]) == bool)

    def test_extract_manifold_patches(self):
        n, p = igl.extract_manifold_patches(self.f2)
        self.assertTrue(p.flags.c_contiguous)
        self.assertTrue(p.dtype == self.f2.dtype)
        self.assertTrue(len(p.shape) == 1)
        self.assertTrue(p.shape[0] == self.f2.shape[0])
        self.assertTrue(type(n) == int)
        self.assertTrue(n == 1)

    def test_faces_first(self):
        RV, RF, IM = igl.faces_first(self.v, self.f)
        self.assertTrue(RV.flags.c_contiguous)
        self.assertTrue(RF.flags.c_contiguous)
        self.assertTrue(IM.flags.c_contiguous)

        self.assertTrue(RV.dtype == self.v.dtype)
        self.assertTrue(RF.dtype == self.f.dtype)
        self.assertTrue(IM.dtype == self.f.dtype)

        self.assertTrue(RV.shape[0] == self.v.shape[0])
        self.assertTrue(RF.shape[0] == self.f.shape[0])
        self.assertTrue(IM.shape[0] == self.v.shape[0])
        self.assertTrue(len(IM.shape) == 1)

    def test_is_intrinsic_delaunay(self):
        # Tested above
        pass

    def test_intrinsic_delaunay_triangulation(self):
        el = igl.edge_lengths(self.v1, self.f1)
        l, f = igl.intrinsic_delaunay_triangulation(el, self.f1)
        # print(l, f)
        self.assertTrue(f.flags.c_contiguous)
        self.assertTrue(f.dtype == self.f1.dtype)
        self.assertTrue(f.shape[1] == 3)

    def test_intrinsic_delaunay_triangulation_edges(self):
        el = igl.edge_lengths(self.v1, self.f1)
        l, f, e, u_e, emap, ue2e = igl.intrinsic_delaunay_triangulation_edges(
            el, self.f1)
        self.assertTrue(f.flags.c_contiguous)
        self.assertTrue(f.dtype == self.f.dtype)
        self.assertTrue(f.shape[1] == 3)

    def test_edges_to_path(self):
        e = igl.edges(self.f1)
        e = e[:1, :]
        i, j, k = igl.edges_to_path(e)

        self.assertTrue(i.flags.c_contiguous)
        self.assertTrue(j.flags.c_contiguous)
        self.assertTrue(k.flags.c_contiguous)

        self.assertTrue(i.dtype == e.dtype)
        self.assertTrue(j.dtype == e.dtype)
        self.assertTrue(k.dtype == e.dtype)

    def test_data_path_to_edges(self):
        v_indices = np.array(range(20))
        e1 = igl.path_to_edges(v_indices, False)
        e2 = igl.path_to_edges(v_indices, True)
        r2 = np.vstack([v_indices, np.array(range(1, 21))]).T
        r2[19, 1] = 0
        self.assertTrue(np.allclose(e2, r2))
        self.assertTrue(e1.flags.c_contiguous)
        self.assertTrue(e2.flags.c_contiguous)
        self.assertTrue(e1.dtype == v_indices.dtype)
        self.assertTrue(e2.dtype == v_indices.dtype)

    def test_exterior_edges(self):
        e = igl.exterior_edges(self.f1)

        self.assertTrue(e.flags.c_contiguous)
        self.assertTrue(e.dtype == self.f1.dtype)
        self.assertTrue(e.shape[1] == 2)

    def test_normal_derivative(self):
        d = igl.normal_derivative(self.v1, self.f1)

        self.assertTrue(d.shape == (self.f1.shape[0]*3, self.v1.shape[0]))
        self.assertTrue(d.dtype == self.v1.dtype)
        self.assertTrue(type(d) == csc.csc_matrix)

    def test_orient_outward(self):
        c, _ = igl.orientable_patches(self.f)
        ff, i = igl.orient_outward(self.v, self.f, c)

        self.assertTrue(ff.flags.c_contiguous)
        self.assertTrue(i.flags.c_contiguous)
        self.assertTrue(ff.dtype == self.f.dtype)
        self.assertTrue(i.dtype == self.f.dtype)
        self.assertTrue(ff.shape[0] == self.f.shape[0])
        self.assertTrue(ff.shape[1] == 3)
        self.assertTrue(len(i.shape) == 1)
        self.assertTrue(i.shape[0] == np.max(c)+1)

    def test_solid_angle(self):
        v0 = np.array(self.v1[self.f1[0, 0], :])
        v1 = np.array(self.v1[self.f1[0, 1], :])
        v2 = np.array(self.v1[self.f1[0, 2], :])
        p = np.array(self.v1[10, :])
        d = igl.solid_angle(v0, v1, v2, p)

    def test_simplify_polyhedron(self):
        v, f, j = igl.simplify_polyhedron(self.v1, self.f1)

        self.assertTrue(v.flags.c_contiguous)
        self.assertTrue(f.flags.c_contiguous)
        self.assertTrue(j.flags.c_contiguous)

        self.assertTrue(v.dtype == self.v1.dtype)
        self.assertTrue(f.dtype == self.f1.dtype)
        self.assertTrue(j.dtype == self.f1.dtype)

        self.assertTrue(v.shape[1] == self.v1.shape[1])
        self.assertTrue(f.shape[1] == self.f1.shape[1])
        self.assertTrue(len(j.shape) == 1)

    def test_unique_simplices(self):
        fa, ia, ic = igl.unique_simplices(self.f1)

        self.assertTrue(fa.flags.c_contiguous)
        self.assertTrue(ia.flags.c_contiguous)
        self.assertTrue(ic.flags.c_contiguous)

        self.assertTrue(fa.dtype == self.f1.dtype)
        self.assertTrue(ia.dtype == self.f1.dtype)
        self.assertTrue(ic.dtype == self.f1.dtype)

        self.assertTrue(fa.shape[1] == self.f1.shape[1])
        self.assertTrue(ia.shape[0] == ia.shape[0])
        self.assertTrue(ic.shape[0] == self.f1.shape[0])
        self.assertTrue(len(ic.shape) == 1)
        self.assertTrue(len(ia.shape) == 1)

    def test_swept_volume_bounding_box(self):
        def func(i, t): return (1-t) * \
            self.v1[self.f1[0, i], :] + t*self.v1[self.f1[1, i], :]

        bmin, bmax = igl.swept_volume_bounding_box(3, func, 3)
        self.assertTrue(bmin.flags.c_contiguous)
        self.assertTrue(bmax.flags.c_contiguous)

        self.assertTrue(bmin.dtype == self.v1.dtype)
        self.assertTrue(bmax.dtype == self.v1.dtype)

        self.assertTrue(bmin.shape == (3,))
        self.assertTrue(bmax.shape == (3,))

    def test_hessian(self):
        H = igl.hessian(self.v1, self.f1)
        self.assertTrue(H.dtype == self.v1.dtype)

    def test_snap_points(self):
        I, minD, VI = igl.snap_points(self.v1, self.v)

        self.assertTrue(I.flags.c_contiguous)
        self.assertTrue(minD.flags.c_contiguous)
        self.assertTrue(VI.flags.c_contiguous)

        self.assertTrue(I.dtype == self.f1.dtype)
        self.assertTrue(minD.dtype == self.v1.dtype)
        self.assertTrue(VI.dtype == self.v1.dtype)

        self.assertTrue(I.shape == (self.v1.shape[0], ))
        self.assertTrue(I.shape == (self.v1.shape[0], ))
        self.assertTrue(VI.shape == (self.v1.shape[0], 3))

    def test_ray_box_intersect(self):
        bmin = np.array([0., 0., 0.])
        bmax = np.array([1., 1., 1.])

        source = np.array([-1., -1, -1])
        dire = np.array([1., 1., 1.])

        hit, tmin, tmax = igl.ray_box_intersect(
            source, dire, bmin, bmax, 0, 100)

        self.assertTrue(hit)
        self.assertTrue(tmin > 0)
        self.assertTrue(tmax < 100)

    def test_ray_mesh_intersect(self):
        source = np.array([-1., -1, -1])
        dire = np.array([1., 1., 1.])

        hits = igl.ray_mesh_intersect(source, dire, self.v1, self.f1)

        self.assertTrue(len(hits) > 0)
        self.assertTrue(len(hits[0]) == 5)

    def test_ray_sphere_intersect(self):
        center = np.array([1., 1., 1.])

        source = np.array([-1., -1, -1])
        dire = np.array([1., 1., 1.])

        hits, tmin, tmax = igl.ray_sphere_intersect(
            source, dire, center, 1)

        self.assertTrue(hits == 2)

    def test_volume(self):
        v, t, f = igl.read_mesh(os.path.join(
            self.test_data_path, "octopus-low.mesh"))
        vol = igl.volume(v, t)
        self.assertTrue(vol.flags.c_contiguous)
        self.assertTrue(vol.dtype == v.dtype)
        self.assertTrue(len(vol.shape) == 1)
        self.assertTrue(vol.shape[0] == t.shape[0])

        a = v[t[:, 0], :]
        b = v[t[:, 1], :]
        c = v[t[:, 2], :]
        d = v[t[:, 3], :]

        vol = igl.volume_from_vertices(a, b, c, d)
        self.assertTrue(vol.flags.c_contiguous)
        self.assertTrue(vol.dtype == v.dtype)
        self.assertTrue(len(vol.shape) == 1)
        self.assertTrue(vol.shape[0] == a.shape[0])

        vol = igl.volume_single(a[0, :], b[0, :], c[0, :], d[0, :])

        l = igl.edge_lengths(v, t)
        vol = igl.volume_from_edges(l)
        self.assertTrue(vol.flags.c_contiguous)
        self.assertTrue(vol.dtype == v.dtype)
        self.assertTrue(len(vol.shape) == 1)
        self.assertTrue(vol.shape[0] == t.shape[0])

    def test_volume_from_edges(self):
        #tested in volume
        pass

    def test_volume_from_vertices(self):
        #tested in volume
        pass

    def test_volume_single(self):
        #tested in volume
        pass

    def test_mvc(self):
        pts = np.random.rand(10, 2)
        poly = np.array([[0., 0.], [1., 1.], [2., 2.], [0., 3.]])
        w = igl.mvc(pts, poly)

        self.assertTrue(w.flags.c_contiguous)
        self.assertTrue(w.dtype == pts.dtype)
        self.assertTrue(w.shape[0] == pts.shape[0])
        self.assertTrue(w.shape[1] == poly.shape[0])

    def test_all_pairs_distances(self):
        u = np.random.rand(10, 2)
        v = np.random.rand(5, 2)

        d = igl.all_pairs_distances(u, v, True)
        self.assertTrue(d.flags.c_contiguous)
        self.assertTrue(d.dtype == u.dtype)
        self.assertTrue(d.shape[0] == u.shape[0])
        self.assertTrue(d.shape[1] == v.shape[0])

    def test_line_segment_in_rectangle(self):
        s = np.array([0., 0.])
        d = np.array([10., 10.])

        A = np.array([1., 1.])
        B = np.array([2., 2.])

        inter = igl.line_segment_in_rectangle(s, d, A, B)
        self.assertTrue(inter)

    def test_look_at(self):
        eye = np.random.rand(3, 1)
        center = np.random.rand(3, 1)
        up = np.random.rand(3, 1)

        R = igl.look_at(eye, center, up)

        self.assertTrue(R.flags.c_contiguous)
        self.assertTrue(R.dtype == eye.dtype)
        self.assertTrue(R.shape[0] == 4)
        self.assertTrue(R.shape[1] == 4)

    def test_outer_vertex(self):
        v, a = igl.outer_vertex(
            self.v1, self.f1, np.zeros((1, 1), dtype=self.f1.dtype))

        self.assertTrue(a.flags.c_contiguous)
        self.assertTrue(a.dtype == self.f1.dtype)

    def test_outer_edge(self):
        v1, v2, a = igl.outer_edge(
            self.v1, self.f1, np.zeros((1, 1), dtype=self.f1.dtype))

        self.assertTrue(a.flags.c_contiguous)
        self.assertTrue(a.dtype == self.f1.dtype)

    def test_outer_facet(self):
        n = igl.per_face_normals(self.v1, self.f1, self.v1)
        index, flipped = igl.outer_facet(
            self.v1, self.f1, n, np.zeros((1, 1), dtype=self.f1.dtype))

    def test_partition(self):
        g, s, d = igl.partition(self.v1, 3)

        self.assertTrue(g.flags.c_contiguous)
        self.assertTrue(s.flags.c_contiguous)
        self.assertTrue(d.flags.c_contiguous)

        self.assertTrue(g.dtype == self.f1.dtype)
        self.assertTrue(s.dtype == self.f1.dtype)
        self.assertTrue(d.dtype == self.v1.dtype)

        self.assertTrue(g.shape[0] == self.v1.shape[0])
        self.assertTrue(s.shape[0] == 3)
        self.assertTrue(d.shape[0] == self.v1.shape[0])

        self.assertTrue(len(g.shape) == 1)
        self.assertTrue(len(s.shape) == 1)
        self.assertTrue(len(d.shape) == 1)

    def test_point_in_circle(self):
        inside = igl.point_in_circle(1, 2, 3, 4, 1)

    def test_point_simplex_squared_distance(self):
        dist, pt, bary = igl.point_simplex_squared_distance(
            np.array([3., 3, 1.]), self.v1, self.f1, 0)

        self.assertTrue(pt.flags.c_contiguous)
        self.assertTrue(bary.flags.c_contiguous)

        self.assertTrue(pt.dtype == self.v1.dtype)
        self.assertTrue(bary.dtype == self.v1.dtype)

        self.assertTrue(pt.shape[0] == 3)
        self.assertTrue(bary.shape[0] == 3)

    def test_polar_dec(self):
        A = np.random.rand(3, 3)

        r, t = igl.polar_dec(A)

        self.assertTrue(r.flags.c_contiguous)
        self.assertTrue(t.flags.c_contiguous)

        self.assertTrue(r.dtype == self.v1.dtype)
        self.assertTrue(t.dtype == self.v1.dtype)

        self.assertTrue(r.shape[0] == 3)
        self.assertTrue(t.shape[0] == 3)
        self.assertTrue(r.shape[1] == 3)
        self.assertTrue(t.shape[1] == 3)

    def test_project(self):
        model = np.random.rand(4, 4)
        proj = np.random.rand(4, 4)
        viewport = np.random.rand(4, 1)
        proj = igl.project(self.v, model, proj, viewport)
        self.assertEqual(proj.dtype, self.v.dtype)
        self.assertEqual(proj.shape, self.v.shape)
        self.assertTrue(proj.flags.c_contiguous)

    def test_project_isometrically_to_plane(self):
        U, UF, I = igl.project_isometrically_to_plane(self.v1, self.f1)

        self.assertEqual(U.dtype, self.v1.dtype)
        self.assertEqual(U.shape, (3*self.f1.shape[0], 2))
        self.assertTrue(U.flags.c_contiguous)

        self.assertEqual(UF.dtype, self.f1.dtype)
        self.assertEqual(UF.shape, self.f1.shape)
        self.assertTrue(UF.flags.c_contiguous)

        self.assertEqual(I.dtype, self.f1.dtype)
        self.assertEqual(I.shape, (self.v1.shape[0], 3*self.f1.shape[0]))
        self.assertTrue(type(I) == csc.csc_matrix)

    def test_project_to_line(self):
        pts = np.random.rand(10, 3)
        s = np.random.rand(1, 3)
        d = np.random.rand(1, 3)
        t, sqrt_d = igl.project_to_line(pts, s, d)

        self.assertTrue(t.flags.c_contiguous)
        self.assertTrue(t.dtype == pts.dtype)
        self.assertTrue(t.shape[0] == pts.shape[0])

        self.assertTrue(sqrt_d.flags.c_contiguous)
        self.assertTrue(sqrt_d.dtype == pts.dtype)
        self.assertTrue(sqrt_d.shape[0] == pts.shape[0])

    def test_project_to_line_segment(self):
        pts = np.random.rand(10, 3)
        s = np.random.rand(1, 3)
        d = np.random.rand(1, 3)
        t, sqrt_d = igl.project_to_line_segment(pts, s, d)

        self.assertTrue(t.flags.c_contiguous)
        self.assertTrue(t.dtype == pts.dtype)
        self.assertTrue(t.shape[0] == pts.shape[0])

        self.assertTrue(sqrt_d.flags.c_contiguous)
        self.assertTrue(sqrt_d.dtype == pts.dtype)
        self.assertTrue(sqrt_d.shape[0] == pts.shape[0])

    def test_ramer_douglas_peucker(self):
        pts = np.random.rand(10, 3)
        s, j, q = igl.ramer_douglas_peucker(pts, 1e-1)

        self.assertTrue(s.flags.c_contiguous)
        self.assertTrue(s.dtype == pts.dtype)
        self.assertTrue(s.shape[1] == pts.shape[1])

        self.assertTrue(j.flags.c_contiguous)
        self.assertTrue(j.dtype == self.f1.dtype)
        self.assertTrue(j.shape[0] == s.shape[0])

        self.assertTrue(q.flags.c_contiguous)
        self.assertTrue(q.dtype == pts.dtype)
        self.assertTrue(q.shape == pts.shape)

    def test_sample_edges(self):
        e = igl.edges(self.f1)
        s = igl.sample_edges(self.v1, e, 4)
        # print(e.shape, s.shape)

        self.assertTrue(s.flags.c_contiguous)
        self.assertTrue(s.dtype == self.v1.dtype)
        self.assertTrue(s.shape[0] < e.shape[0]*6)
        self.assertTrue(s.shape[1] == self.v1.shape[1])

    def test_read_msh(self):
        v, t = igl.read_msh(os.path.join(self.test_data_path, "car.msh"))
        self.assertTrue(type(v) == type(t) == np.ndarray)
        self.assertTrue(v.flags.c_contiguous)
        self.assertTrue(t.flags.c_contiguous)

        self.assertTrue(v.dtype == self.default_float)
        self.assertTrue(t.dtype == self.f1.dtype)

    def test_two_axis_valuator_fixed_up(self):
        down_quat = np.random.rand(4, 1)

        quat = igl.two_axis_valuator_fixed_up(
            20, 20, 1, down_quat, 10, 10, 9, 9)

        self.assertTrue(quat.flags.c_contiguous)
        self.assertTrue(quat.dtype == down_quat.dtype)
        self.assertTrue(quat.shape[0] == 4)

    def test_triangle_fan(self):
        _, f = igl.read_triangle_mesh(
            os.path.join(self.test_data_path, "camelhead.off"))
        e = igl.exterior_edges(self.f)
        cap = igl.triangle_fan(e)

        self.assertTrue(cap.flags.c_contiguous)
        self.assertTrue(cap.dtype == e.dtype)
        self.assertTrue(cap.shape[1] == 3)

    def test_triangles_from_strip(self):
        s = self.f[:, 0]
        f = igl.triangles_from_strip(s)

        self.assertTrue(f.flags.c_contiguous)
        self.assertTrue(f.dtype == self.f.dtype)
        self.assertTrue(f.shape[0] == self.f.shape[0]-2)
        self.assertTrue(f.shape[1] == 3)

    def test_signed_angle(self):
        a = np.random.rand(2, 1)
        b = np.random.rand(2, 1)
        p = np.random.rand(2, 1)

        angle = igl.signed_angle(a, b, p)

        a = np.random.rand(1, 2)
        b = np.random.rand(1, 2)
        p = np.random.rand(1, 2)

        angle = igl.signed_angle(a, b, p)

    def test_unique_edge_map(self):
        E, uE, EMAP, uE2E = igl.unique_edge_map(self.f1)

        self.assertTrue(E.flags.c_contiguous)
        self.assertTrue(uE.flags.c_contiguous)
        self.assertTrue(EMAP.flags.c_contiguous)

        self.assertTrue(E.dtype == self.f1.dtype)
        self.assertTrue(uE.dtype == self.f1.dtype)
        self.assertTrue(EMAP.dtype == self.f1.dtype)

        self.assertTrue(E.shape == (self.f1.shape[0]*3, 2))
        self.assertTrue(uE.shape[1] == 2)
        self.assertTrue(E.shape[0] == self.f1.shape[0]*3)

    def test_connected_components(self):
        a = igl.adjacency_matrix(self.f)
        comps, c, k = igl.connected_components(a)

        self.assertTrue(c.flags.c_contiguous)
        self.assertTrue(k.flags.c_contiguous)

        self.assertTrue(c.dtype == self.f1.dtype)
        self.assertTrue(k.dtype == self.f1.dtype)

        self.assertTrue(c.shape[0] == a.shape[0])

    def test_pso(self):
        def banana(x):
            x1 = x[0]
            x2 = x[1]
            return x1**4 - 2*x2*x1**2 + x2**2 + x1**2 - 2*x1 + 5

        lb = np.array([-3.0, -1.0])
        ub = np.array([2.0, 6.0])

        fopt, xopt = igl.pso(banana, lb, ub, max_iters=10, population=10)

        self.assertTrue(xopt.flags.c_contiguous)
        self.assertTrue(xopt.dtype == lb.dtype)
        self.assertTrue(xopt.shape == (2, ))

    def test_random_search(self):
        def banana(x):
            x1 = x[0]
            x2 = x[1]
            return x1**4 - 2*x2*x1**2 + x2**2 + x1**2 - 2*x1 + 5

        lb = np.array([-3.0, -1.0])
        ub = np.array([2.0, 6.0])

        fopt, xopt = igl.random_search(banana, lb, ub, iters=10)

        self.assertTrue(xopt.flags.c_contiguous)
        self.assertTrue(xopt.dtype == lb.dtype)
        self.assertTrue(xopt.shape == (2, ))

    def test_bijective_composite_harmonic_mapping(self):
        v, f, _ = igl.read_off(os.path.join(self.test_data_path, "camelhead.off"))
        b = igl.boundary_loop(f)
        thetas = np.linspace(0, 2 * np.pi, len(b))[:, np.newaxis]
        bc = np.concatenate([np.cos(thetas), np.sin(thetas)], axis=1)
        v2d = igl.harmonic(v, f, b, bc, 1)[:, :2]
        ret0, mapping0 = igl.bijective_composite_harmonic_mapping(
            v2d, f, b, bc)
        self.assertTrue(ret0)
        self.assertTrue(mapping0.flags.c_contiguous)
        self.assertTrue(mapping0.dtype == v2d.dtype)
        self.assertTrue(mapping0.shape == v2d.shape)

        ret1, mapping1 = igl.bijective_composite_harmonic_mapping_with_steps(
            v2d, f, b, bc, min_steps=1, max_steps=5, num_inner_iters=2, test_for_flips=True)
        self.assertTrue(ret1)
        self.assertTrue(mapping1.flags.c_contiguous)
        self.assertTrue(mapping1.dtype == v2d.dtype)
        self.assertTrue(mapping1.shape == v2d.shape)

        ret2, mapping2 = igl.bijective_composite_harmonic_mapping_with_steps(
            v2d, f, b, bc, min_steps=1, max_steps=5, num_inner_iters=2, test_for_flips=False)
        self.assertTrue(ret2)
        self.assertTrue(mapping2.flags.c_contiguous)
        self.assertTrue(mapping2.dtype == v2d.dtype)
        self.assertTrue(mapping2.shape == v2d.shape)

        self.assertTrue(np.allclose(mapping0, mapping1))

    def test_bijective_composite_harmonic_mapping_with_steps(self):
        # Tested above
        pass

    def test_extract_non_manifold_edge_curves(self):
        _ = igl.extract_non_manifold_edge_curves(self.f1, [])
        curves = igl.extract_non_manifold_edge_curves(self.f1, [range(10)])
        self.assertTrue(len(curves) == 1)
        self.assertTrue(curves[0][0] == 0)

    def test_intrinsic_delaunay_cotmatrix(self):
        l, l_int, f_int = igl.intrinsic_delaunay_cotmatrix(self.v1, self.f1)
        # print(l.shape, l_int.shape, f_int.shape)
        self.assertTrue(l.shape == (self.v1.shape[0], self.v1.shape[0]))
        self.assertTrue(l.dtype == self.v1.dtype)
        self.assertTrue(type(l) == csc.csc_matrix)

    def test_cut_to_disk(self):
        cuts = igl.cut_to_disk(self.f)
        self.assertTrue(len(cuts) == 9)

    def test_iterative_closest_point(self):
        r, t = igl.iterative_closest_point(
            self.v1, self.f1, self.v1, self.f1, 3, 20)
        self.assertEqual(r.shape, (3, 3))
        self.assertEqual(t.shape, (3,))
        self.assertTrue(r.flags.c_contiguous)
        self.assertTrue(t.flags.c_contiguous)
        self.assertTrue(r.dtype == t.dtype == self.v.dtype)

    def test_rigid_alignment(self):
        n = igl.per_vertex_normals(self.v1, self.f1)
        r, t = igl.rigid_alignment(self.v1, self.v1+1, n)
        self.assertTrue(np.allclose(r, np.eye(3)))
        self.assertTrue(np.allclose(t, np.ones(3)))
        self.assertEqual(r.shape, (3, 3))
        self.assertEqual(t.shape, (3,))
        self.assertTrue(r.flags.c_contiguous)
        self.assertTrue(t.flags.c_contiguous)
        self.assertTrue(r.dtype == t.dtype == self.v1.dtype)

    def test_sharp_edges(self):
        se, e, ue, emap, ue2e, sharp = igl.sharp_edges(
            self.v1, self.f1, np.pi*0.11)
        self.assertTrue(se.shape[1] == 2)
        self.assertTrue(ue.shape[1] == 2)
        self.assertTrue(emap.shape[0] == self.f1.shape[0]*3)
        self.assertTrue(se.shape[0] == len(sharp))
        self.assertTrue(se.flags.c_contiguous)
        self.assertTrue(e.flags.c_contiguous)
        self.assertTrue(ue.flags.c_contiguous)
        self.assertTrue(emap.flags.c_contiguous)

    def test_quad_grid(self):
        v, q, e = igl.quad_grid(3, 3)
        self.assertTrue(v.shape == (3*3, 2))
        self.assertTrue(q.shape == (2*2, 4))
        self.assertTrue(v.flags.c_contiguous)
        self.assertTrue(q.flags.c_contiguous)
        self.assertTrue(v.dtype == self.default_float)
        self.assertTrue(q.dtype == self.default_int)
        self.assertTrue(e.dtype == self.default_int)

    def test_sparse_voxel_grid(self):
        def sphere1(point):
            return np.sqrt(point[0]**2 + point[1]**2 + point[2]**2) - 1.0
        point = np.array([1.0, 0.0, 0.0])
        cs, cv, ci = igl.sparse_voxel_grid(point, sphere1, 1.0, 100)
        self.assertTrue(cv.flags.c_contiguous)
        self.assertTrue(cv.dtype == self.default_float)
        self.assertTrue(cv.shape == (len(cs), 3))
        self.assertTrue(ci.flags.c_contiguous)
        self.assertTrue(ci.dtype == self.default_int)
        self.assertTrue(ci.shape[1] == 8)

    def test_topological_hole_fill(self):
        f = self.f1
        b = np.array(range(10))
        h = [range(10, 20)]
        ff = igl.topological_hole_fill(f, b, h)
        self.assertTrue(ff.flags.c_contiguous)
        self.assertTrue(ff.shape[1] == 3)
        self.assertTrue(ff.dtype == f.dtype)
        self.assertTrue(ff.shape[0] != f.shape[0])

    def test_triangulated_grid(self):
        v, f = igl.triangulated_grid(10, 10)
        self.assertTrue(v.shape == (100, 2))
        self.assertTrue(f.shape == (162, 3))
        self.assertTrue(f.flags.c_contiguous)
        self.assertTrue(v.flags.c_contiguous)
        self.assertTrue(v.dtype == self.default_float)
        self.assertTrue(f.dtype == self.default_int)

    def test_unproject_on_line(self):
        pos = np.array([10., 10.])
        eye = np.eye(4)
        viewport = np.array([0., 0., 100., 100.])
        p = np.array([15.0, 20.0, 13.0])
        d = np.array([0.1, 0.2, 1.0])
        t, z = igl.unproject_on_line(pos, eye, viewport, p, d)

        self.assertTrue(z.flags.c_contiguous)
        self.assertTrue(z.shape == (3, ))
        self.assertTrue(z.dtype == pos.dtype)

    def test_unproject_on_plane(self):
        pos = np.array([10., 10.])
        eye = np.eye(4)
        viewport = np.array([0., 0., 100., 100.])
        p = np.array([1.0, 2.0, 3.0, 2.0])
        z = igl.unproject_on_plane(pos, eye, viewport, p)

        self.assertTrue(z.flags.c_contiguous)
        self.assertTrue(z.shape == (3, ))
        self.assertTrue(z.dtype == pos.dtype)

    def test_fast_winding_number_for_points(self):
        xs = np.linspace(-5.0, 5.0, 10)
        grid = np.meshgrid(xs, xs, xs, indexing='ij')
        grid = np.stack(grid).reshape(3, -1, order='F').T
        n = igl.per_vertex_normals(self.v1, self.f1)
        a = np.ones((n.shape[0], )) / n.shape[0]

        wn = igl.fast_winding_number_for_points(self.v1, n, a, grid)
        self.assertTrue(wn.flags.c_contiguous)
        self.assertTrue(wn.shape == (grid.shape[0], ))
        self.assertTrue(wn.dtype == self.v1.dtype)

    def test_fast_winding_number_for_meshes(self):
        xs = np.linspace(-5.0, 5.0, 10)
        grid = np.meshgrid(xs, xs, xs, indexing='ij')
        grid = np.stack(grid).reshape(3, -1, order='F').T

        wn = igl.fast_winding_number_for_meshes(self.v1, self.f1, grid)
        self.assertTrue(wn.flags.c_contiguous)
        self.assertTrue(wn.shape == (grid.shape[0], ))
        self.assertTrue(wn.dtype == self.v1.dtype)

    def test_flip_avoiding_line_search(self):
        def fun(v):
            return np.random.rand(1)

        energy, vr = igl.flip_avoiding_line_search(
            self.f1, self.v1[:, :2], self.v1[:, :2], fun, 10.0)
        self.assertTrue(vr.shape == (self.v1.shape[0], 2))
        self.assertTrue(vr.flags.c_contiguous)

    def test_edge_flaps(self):
        e, emap, ef, ei = igl.edge_flaps(self.f2)
        self.assertTrue(e.shape[1] == ef.shape[1] == ei.shape[1] == 2)
        self.assertTrue(e.shape[0] == ef.shape[0] == ei.shape[0])
        self.assertTrue(emap.shape[0] == self.f2.shape[0] * 3)
        self.assertTrue(np.min(e) >= 0 and np.max(e) < self.v2.shape[0])
        self.assertTrue(e.flags.c_contiguous)
        self.assertTrue(emap.flags.c_contiguous)
        self.assertTrue(ef.flags.c_contiguous)
        self.assertTrue(ei.flags.c_contiguous)
        self.assertTrue(e.dtype == emap.dtype ==
                        ef.dtype == ei.dtype == self.f2.dtype)

    def test_circulation(self):
        pass
        #e, emap, ef, ei = igl.edge_flaps(self.f2)
        #fac = igl.circulation(667, True, emap, ef, ei)
        # print(fac)

    def test_edge_collapse_is_valid(self):
        pass
        #e, emap, ef, ei = igl.edge_flaps(self.f2)
        #emap = emap.reshape(-1, 3)
        #val = igl.edge_collapse_is_valid(0, self.f2, e, emap, ef, ei)
        # print(val)

    def test_flip_edge(self):
        e, ue, emap, ue2e = igl.unique_edge_map(self.f1)
        f, e, ue, emap, ue2e = igl.flip_edge(self.f1, e, ue, emap, ue2e, 1)

        self.assertTrue(f.shape == self.f1.shape)
        self.assertTrue(e.shape[1] == ue.shape[1] ==
                        np.array(ue2e).shape[1] == 2)
        self.assertTrue(emap.shape[0] == self.f1.shape[0] * 3)

        self.assertTrue(np.min(e) >= 0 and np.max(e) < self.v2.shape[0])

        self.assertTrue(e.flags.c_contiguous)
        self.assertTrue(emap.flags.c_contiguous)
        self.assertTrue(ue.flags.c_contiguous)

        self.assertTrue(f.dtype == e.dtype == ue.dtype ==
                        emap.dtype == self.f1.dtype)
        self.assertTrue(np.array(ue2e).dtype == self.f1.dtype)

<<<<<<< HEAD
    def test_AABB(self):
        tree = igl.AABB_f64_3()
        tree.init(self.v1,self.f1)
        bc = igl.barycenter(self.v1,self.f1)
        sqrD = tree.squared_distance(self.v1,self.f1,bc)
        self.assertTrue(sqrD.shape[0] == bc.shape[0])
        self.assertTrue(np.max(sqrD) <= 1e-16)
        sqrD,I,C = tree.squared_distance(self.v1,self.f1,bc,return_index=True,return_closest_point=True)
        self.assertTrue(sqrD.shape[0] == bc.shape[0])
        self.assertTrue(I.shape[0] == bc.shape[0])
        self.assertTrue(C.shape == bc.shape)

    def test_in_element_3(self):
        V = np.array([ [0.,0,0], [1,0,0], [0,1,0], [0,0,1], [1,1,1]],dtype='float64')
        T = np.array([[0,1,2,3],[4,3,2,1]],dtype='int32')
        Q = np.array([[0.1,0.1,0.1],[0.9,0.9,0.9]],dtype='float64')
        tree = igl.AABB_f64_3()
        tree.init(V,T)
        I = igl.in_element_3(V,T,Q,tree)
        self.assertTrue(I.shape[0] == Q.shape[0])
        self.assertTrue(I[0] == 0)
        self.assertTrue(I[1] == 1)

    def test_in_element_2(self):
        V = np.array([ [0.,0], [1,0], [0,1], [1,1]],dtype='float64')
        F = np.array([[0,1,2],[2,1,3]],'int32')
        Q = np.array([[0.1,0.1],[0.9,0.9]],dtype='float64')
        tree = igl.AABB_f64_2()
        tree.init(V,F)
        I = igl.in_element_2(V,F,Q,tree)
        self.assertTrue(I.shape[0] == Q.shape[0])
        self.assertTrue(I[0] == 0)
        self.assertTrue(I[1] == 1)
=======
    def test_triangulate(self):
        V = np.array([[0,0],[1,0],[1,1],[0,1]],dtype='float64')
        E = np.array([[0,1],[1,2],[2,3],[3,0]])
        V2,F2 = igl.triangle.triangulate(V,E,flags='Q')
        self.assertTrue(V2.shape == V.shape)
        self.assertTrue(F2.shape == (2,3))
        V = np.array([[0,0],[4,0],[0,4],[1,1],[1,2],[2,1]],dtype='float64')
        E = np.array([[0,1],[1,2],[2,0],[3,4],[4,5],[5,3]])
        H = np.array([[1.1,1.1]])
        # Markers can't be 0
        VM = 1+np.array(range(V.shape[0]))
        EM = 1+np.array(range(E.shape[0]))
        V2,F2,VM2,E2,EM2 = igl.triangle.triangulate(V,E,H,flags='Q',VM=VM,EM=EM)
        self.assertTrue(V2.shape == V.shape)
        self.assertTrue(F2.shape == (3*2,3))
        self.assertTrue(VM2.shape == VM.shape)
        self.assertTrue(E2.shape == E.shape)
        self.assertTrue(EM2.shape == EM.shape)
>>>>>>> 229030cd

    # copyleft.cgal
    def test_convex_hull(self):
        V = np.array([[0,0,0],[1,0,0],[0,1,0],[0,0,1]],dtype="float64")
        F = igl.copyleft.cgal.convex_hull(V)
        F = np.sort(F)
        F = F[np.lexsort(F.T[::-1],axis=0)]
        F_gt = np.array([[0, 1, 2], [0, 1, 3], [0, 2, 3], [1, 2, 3]],dtype="int64")
        self.assertTrue((F == F_gt).all())

if __name__ == '__main__':
    unittest.main()<|MERGE_RESOLUTION|>--- conflicted
+++ resolved
@@ -2470,7 +2470,6 @@
                         emap.dtype == self.f1.dtype)
         self.assertTrue(np.array(ue2e).dtype == self.f1.dtype)
 
-<<<<<<< HEAD
     def test_AABB(self):
         tree = igl.AABB_f64_3()
         tree.init(self.v1,self.f1)
@@ -2504,7 +2503,8 @@
         self.assertTrue(I.shape[0] == Q.shape[0])
         self.assertTrue(I[0] == 0)
         self.assertTrue(I[1] == 1)
-=======
+
+
     def test_triangulate(self):
         V = np.array([[0,0],[1,0],[1,1],[0,1]],dtype='float64')
         E = np.array([[0,1],[1,2],[2,3],[3,0]])
@@ -2523,7 +2523,7 @@
         self.assertTrue(VM2.shape == VM.shape)
         self.assertTrue(E2.shape == E.shape)
         self.assertTrue(EM2.shape == EM.shape)
->>>>>>> 229030cd
+
 
     # copyleft.cgal
     def test_convex_hull(self):
